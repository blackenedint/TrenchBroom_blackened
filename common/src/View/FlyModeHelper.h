/*
 Copyright (C) 2010-2017 Kristian Duske

 This file is part of TrenchBroom.

 TrenchBroom is free software: you can redistribute it and/or modify
 it under the terms of the GNU General Public License as published by
 the Free Software Foundation, either version 3 of the License, or
 (at your option) any later version.

 TrenchBroom is distributed in the hope that it will be useful,
 but WITHOUT ANY WARRANTY; without even the implied warranty of
 MERCHANTABILITY or FITNESS FOR A PARTICULAR PURPOSE.  See the
 GNU General Public License for more details.

 You should have received a copy of the GNU General Public License
 along with TrenchBroom. If not, see <http://www.gnu.org/licenses/>.
 */

#ifndef TrenchBroom_FlyModeHelper
#define TrenchBroom_FlyModeHelper

#include <vecmath/forward.h>
#include <vecmath/vec.h>

#include <iostream>

class QKeyEvent;

namespace TrenchBroom {
    namespace Renderer {
        class Camera;
    }
    namespace IO {
        class Path;
    }

    namespace View {
        class FlyModeHelper {
        private:
            Renderer::Camera& m_camera;

            bool m_forward;
            bool m_backward;
            bool m_left;
            bool m_right;
            bool m_up;
            bool m_down;

<<<<<<< HEAD
            int64_t m_lastPollTime;
=======
            wxLongLong m_lastPollTime;
>>>>>>> 25625af4
        public:
            FlyModeHelper(Renderer::Camera& camera);
            ~FlyModeHelper();

            void pollAndUpdate();
        public:
            bool keyDown(QKeyEvent* event);
            bool keyUp(QKeyEvent* event);
            bool anyKeyDown() const;
            void resetKeys();
        private:
            vm::vec3f moveDelta(float time);
            float moveSpeed() const;
        };
    }
}

#endif /* defined(TrenchBroom_FlyModeHelper) */<|MERGE_RESOLUTION|>--- conflicted
+++ resolved
@@ -47,11 +47,7 @@
             bool m_up;
             bool m_down;
 
-<<<<<<< HEAD
             int64_t m_lastPollTime;
-=======
-            wxLongLong m_lastPollTime;
->>>>>>> 25625af4
         public:
             FlyModeHelper(Renderer::Camera& camera);
             ~FlyModeHelper();
