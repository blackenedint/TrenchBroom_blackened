--- conflicted
+++ resolved
@@ -29,17 +29,9 @@
         QWidget(),
         m_borders(0),
         m_thickness(1) {}
-<<<<<<< HEAD
-        
+
         BorderPanel::BorderPanel(QWidget* parent, const Sides borders, const int thickness) :
         QWidget(parent) {
-=======
-
-        BorderPanel::BorderPanel(wxWindow* parent, const int borders, const int thickness) :
-        wxPanel(),
-        m_borders(0),
-        m_thickness(1) {
->>>>>>> 25625af4
             Create(parent, borders, thickness);
         }
 
@@ -50,7 +42,6 @@
             m_thickness = thickness;
         }
 
-<<<<<<< HEAD
         void BorderPanel::paintEvent(QPaintEvent* /*event*/) {
             QPainter painter(this);
 
@@ -66,28 +57,6 @@
                 painter.drawLine(r.right(), r.top(), r.right(), r.bottom());
             if ((m_borders & BottomSide) != 0)
                 painter.drawLine(r.left(), r.bottom(), r.right(), r.bottom());
-=======
-        void BorderPanel::OnPaint(wxPaintEvent& event) {
-            if (IsBeingDeleted()) return;
-
-            wxAutoBufferedPaintDC dc(this);
-            dc.SetPen(wxPen(GetBackgroundColour()));
-            dc.SetBrush(wxBrush(GetBackgroundColour()));
-            dc.DrawRectangle(GetClientRect());
-
-            dc.SetPen(wxPen(Colors::borderColor()));
-
-            wxRect rect = GetClientRect();
-            if ((m_borders & wxLEFT) != 0)
-                dc.DrawLine(rect.GetLeft(), rect.GetTop(), rect.GetLeft(), rect.GetBottom());
-            if ((m_borders & wxTOP) != 0)
-                dc.DrawLine(rect.GetLeft(), rect.GetTop(), rect.GetRight(), rect.GetTop());
-            if ((m_borders & wxRIGHT) != 0)
-                dc.DrawLine(rect.GetRight(), rect.GetTop(), rect.GetRight(), rect.GetBottom());
-            if ((m_borders & wxBOTTOM) != 0)
-                dc.DrawLine(rect.GetLeft(), rect.GetBottom(), rect.GetRight(), rect.GetBottom());
-            event.Skip();
->>>>>>> 25625af4
         }
     }
 }