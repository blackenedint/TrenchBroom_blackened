/*
 Copyright (C) 2010-2017 Kristian Duske

 This file is part of TrenchBroom.

 TrenchBroom is free software: you can redistribute it and/or modify
 it under the terms of the GNU General Public License as published by
 the Free Software Foundation, either version 3 of the License, or
 (at your option) any later version.

 TrenchBroom is distributed in the hope that it will be useful,
 but WITHOUT ANY WARRANTY; without even the implied warranty of
 MERCHANTABILITY or FITNESS FOR A PARTICULAR PURPOSE.  See the
 GNU General Public License for more details.

 You should have received a copy of the GNU General Public License
 along with TrenchBroom. If not, see <http://www.gnu.org/licenses/>.
 */

#ifndef PopupWindow_h
#define PopupWindow_h

#include <QWidget>

namespace TrenchBroom {
    namespace View {
        class PopupWindow : public QWidget {
            Q_OBJECT
        public:
<<<<<<< HEAD
            explicit PopupWindow(QWidget* parent = nullptr);
            void positionTouchingWidget(QWidget* refWidget);

        protected: // QWidget overrides
            void closeEvent(QCloseEvent* event) override;
            void showEvent(QShowEvent* event) override;

        signals:
            void visibilityChanged(bool visible);
=======
            PopupWindow();
            PopupWindow(wxWindow* parent, wxWindowID id = wxID_ANY, const wxString& caption = "", const wxPoint& pos = wxDefaultPosition, const wxSize& size = wxDefaultSize, long style =  wxFRAME_FLOAT_ON_PARENT | wxFRAME_NO_TASKBAR | wxBORDER_NONE, const wxString& name = wxFrameNameStr);

            bool Create(wxWindow* parent, wxWindowID id = wxID_ANY, const wxString& caption = "", const wxPoint& pos = wxDefaultPosition, const wxSize& size = wxDefaultSize, long style =  wxFRAME_FLOAT_ON_PARENT | wxFRAME_NO_TASKBAR | wxBORDER_NONE, const wxString& name = wxFrameNameStr);

            void Position(const wxPoint& point, const wxSize& size);
            void Popup();
            void Dismiss();
        private:
            void OnActivate(wxActivateEvent& event);
>>>>>>> 25625af4
        };
    }
}

#endif /* PopupWindow_h */<|MERGE_RESOLUTION|>--- conflicted
+++ resolved
@@ -27,7 +27,6 @@
         class PopupWindow : public QWidget {
             Q_OBJECT
         public:
-<<<<<<< HEAD
             explicit PopupWindow(QWidget* parent = nullptr);
             void positionTouchingWidget(QWidget* refWidget);
 
@@ -37,18 +36,6 @@
 
         signals:
             void visibilityChanged(bool visible);
-=======
-            PopupWindow();
-            PopupWindow(wxWindow* parent, wxWindowID id = wxID_ANY, const wxString& caption = "", const wxPoint& pos = wxDefaultPosition, const wxSize& size = wxDefaultSize, long style =  wxFRAME_FLOAT_ON_PARENT | wxFRAME_NO_TASKBAR | wxBORDER_NONE, const wxString& name = wxFrameNameStr);
-
-            bool Create(wxWindow* parent, wxWindowID id = wxID_ANY, const wxString& caption = "", const wxPoint& pos = wxDefaultPosition, const wxSize& size = wxDefaultSize, long style =  wxFRAME_FLOAT_ON_PARENT | wxFRAME_NO_TASKBAR | wxBORDER_NONE, const wxString& name = wxFrameNameStr);
-
-            void Position(const wxPoint& point, const wxSize& size);
-            void Popup();
-            void Dismiss();
-        private:
-            void OnActivate(wxActivateEvent& event);
->>>>>>> 25625af4
         };
     }
 }
