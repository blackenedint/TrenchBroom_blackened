--- conflicted
+++ resolved
@@ -31,13 +31,8 @@
         QWidget(parent) {}
         TabBookPage::~TabBookPage() {}
 
-<<<<<<< HEAD
         QWidget* TabBookPage::createTabBarPage(QWidget* parent) {
             return new QWidget(parent);
-=======
-        wxWindow* TabBookPage::createTabBarPage(wxWindow* parent) {
-            return new wxPanel(parent);
->>>>>>> 25625af4
         }
 
         TabBook::TabBook(QWidget* parent) :
@@ -56,21 +51,10 @@
             // Forward the signal, so we don't have to expose the QStackedLayout
             connect(m_tabBook, &QStackedLayout::currentChanged, this, &TabBook::pageChanged);
         }
-<<<<<<< HEAD
-        
+
         void TabBook::addPage(TabBookPage* page, const QString& title) {
             ensure(page != nullptr, "page is null");
 
-=======
-
-        void TabBook::addPage(TabBookPage* page, const wxString& title) {
-            ensure(page != nullptr, "page is null");
-            assert(page->GetParent() == this);
-
-            RemoveChild(page);
-            page->Reparent(m_tabBook);
-            m_tabBook->AddPage(page, title);
->>>>>>> 25625af4
             m_tabBar->addTab(page, title);
             m_tabBook->addWidget(page);
         }
