--- conflicted
+++ resolved
@@ -53,17 +53,10 @@
             void OnTextureSelected(TextureSelectedCommand& event);
         private:
             void createGui(MapDocumentWPtr document, GLContextManager& contextManager);
-<<<<<<< HEAD
             QWidget* createFaceAttribsEditor(QWidget* parent, MapDocumentWPtr document, GLContextManager& contextManager);
             QWidget* createTextureBrowser(QWidget* parent, MapDocumentWPtr document, GLContextManager& contextManager);
             QWidget* createTextureCollectionEditor(QWidget* parent, MapDocumentWPtr document);
-            
-=======
-            wxWindow* createFaceAttribsEditor(wxWindow* parent, MapDocumentWPtr document, GLContextManager& contextManager);
-            wxWindow* createTextureBrowser(wxWindow* parent, MapDocumentWPtr document, GLContextManager& contextManager);
-            wxWindow* createTextureCollectionEditor(wxWindow* parent, MapDocumentWPtr document);
 
->>>>>>> 25625af4
             void bindEvents();
         };
     }
