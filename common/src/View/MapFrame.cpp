/*
 Copyright (C) 2010-2014 Kristian Duske

 This file is part of TrenchBroom.

 TrenchBroom is free software: you can redistribute it and/or modify
 it under the terms of the GNU General Public License as published by
 the Free Software Foundation, either version 3 of the License, or
 (at your option) any later version.

 TrenchBroom is distributed in the hope that it will be useful,
 but WITHOUT ANY WARRANTY; without even the implied warranty of
 MERCHANTABILITY or FITNESS FOR A PARTICULAR PURPOSE.  See the
 GNU General Public License for more details.

 You should have received a copy of the GNU General Public License
 along with TrenchBroom. If not, see <http://www.gnu.org/licenses/>.
 */

#include "MapFrame.h"

#include <QTimer>
#include <QLabel>
#include <QString>
#include <QApplication>
#include <QClipboard>
#include <QInputDialog>
#include <QMessageBox>
#include <QFileDialog>
#include <QStatusBar>
#include <QAction>
#include <QActionGroup>
#include <QMenu>
#include <QMenuBar>
#include <QShortcut>
#include <QToolBar>
#include <QComboBox>
#include <QSplitter>
#include <QVBoxLayout>

#include "TrenchBroomApp.h"
#include "Preferences.h"
#include "PreferenceManager.h"
#include "IO/DiskFileSystem.h"
#include "IO/ResourceUtils.h"
#include "Model/AttributableNode.h"
#include "Model/Brush.h"
#include "Model/EditorContext.h"
#include "Model/Entity.h"
#include "Model/Group.h"
#include "Model/Layer.h"
#include "Model/Node.h"
#include "Model/NodeCollection.h"
#include "Model/PointFile.h"
#include "Model/World.h"
#include "View/Autosaver.h"
#include "View/BorderLine.h"
#include "View/CachingLogger.h"
#include "FileLogger.h"
#include "View/ActionList.h"
#include "View/ClipTool.h"
#include "View/CommandWindowUpdateLocker.h"
// FIXME:
//#include "View/CompilationDialog.h"
#include "View/Console.h"
#include "View/EdgeTool.h"
#include "View/FaceTool.h"
#include "View/GLContextManager.h"
#include "View/Grid.h"
#include "View/InfoPanel.h"
#include "View/Inspector.h"
//#include "View/LaunchGameEngineDialog.h"
#include "View/MapDocument.h"
//#include "View/MapFrameDropTarget.h"
#include "View/RenderView.h"
//#include "View/ReplaceTextureDialog.h"
#include "View/SwitchableMapViewContainer.h"
#include "View/VertexTool.h"
#include "View/ViewUtils.h"
#include "View/wxUtils.h"
#include "View/MapViewToolBox.h"

#include <vecmath/util.h>

#include <cassert>
#include <iterator>

namespace TrenchBroom {
    namespace View {
        MapFrame::MapFrame() :
        QMainWindow(),
        m_frameManager(nullptr),
        m_autosaver(nullptr),
        m_autosaveTimer(nullptr),
        m_contextManager(nullptr),
        m_mapView(nullptr),
        m_infoPanel(nullptr),
        m_console(nullptr),
//        m_inspector(nullptr),
        m_gridChoice(nullptr),
//        m_compilationDialog(nullptr),
        m_updateLocker(nullptr) {}

        MapFrame::MapFrame(FrameManager* frameManager, MapDocumentSPtr document) :
        QMainWindow(),
        m_frameManager(frameManager),
        m_autosaver(nullptr),
        m_autosaveTimer(nullptr),
        m_contextManager(nullptr),
        m_mapView(nullptr),
        m_infoPanel(nullptr),
        m_console(nullptr),
//        m_inspector(nullptr),
        m_gridChoice(nullptr),
//        m_compilationDialog(nullptr),
        m_updateLocker(nullptr) {
            Create(frameManager, document);
        }

        void MapFrame::Create(FrameManager* frameManager, MapDocumentSPtr document) {
            setAttribute(Qt::WA_DeleteOnClose);

            ensure(frameManager != nullptr, "frameManager is null");
            ensure(document.get() != nullptr, "document is null");

            m_frameManager = frameManager;
            m_document = document;
            m_autosaver = new Autosaver(m_document);

            m_contextManager = new GLContextManager();

            createGui();
            createActions();
            createToolBar();

            updateBindings();
            updateGridActions();
            updateToolActions();
            updateOtherActions();
            updateUndoRedoActions();
            updateClipboardActions();

            createMenus();
            createStatusBar();

            m_document->setParentLogger(logger());
            m_document->setViewEffectsService(m_mapView);

            m_autosaveTimer = new QTimer(this);
            m_autosaveTimer->start(1000);

            bindObservers();
            bindEvents();

            clearDropTarget();
            
            m_updateLocker = new CommandWindowUpdateLocker(this, m_document);
            // FIXME: Needed with Qt?
#if 0
            m_updateLocker->Start();
#endif
        }

        MapFrame::~MapFrame() {
            // FIXME: necessary in Qt?
#if 0
            // Search for a RenderView (wxGLCanvas subclass) and make it current.
            RenderView* canvas = FindChildRenderView(this);
            if (canvas != nullptr && m_contextManager != nullptr) {
                wxGLContext* mainContext = m_contextManager->mainContext();
                if (mainContext != nullptr)
                    mainContext->SetCurrent(*canvas);
            }
#endif

            // The MapDocument's CachingLogger has a pointer to m_console, which
            // is about to be destroyed (DestroyChildren()). Clear the pointer
            // so we don't try to log to a dangling pointer (#1885).
            m_document->setParentLogger(nullptr);

            // Makes IsBeingDeleted() return true
            // FIXME: necessary in Qt?
//            SendDestroyEvent();

            m_mapView->deactivateTool();
            
            unbindObservers();

            delete m_updateLocker;
            m_updateLocker = nullptr;

            delete m_autosaver;
            m_autosaver = nullptr;

            // The order of deletion here is important because both the document and the children
            // need the context manager (and its embedded VBO) to clean up their resources.

            destroy(false, true); // Destroy the children first because they might still access document resources.
            
            m_document->setViewEffectsService(nullptr);
            m_document.reset();

            delete m_contextManager;
            m_contextManager = nullptr;
        }

        void MapFrame::positionOnScreen(QWidget* reference) {
            // FIXME: Restore saved size from preferences here?

            resize(1024, 768);
            if (reference) {
                move(reference->pos() + QPoint(23, 23));
            } else {
                // FIXME: Should we bother centering it on screen like the wx version did?
            }
        }

        MapDocumentSPtr MapFrame::document() const {
            return m_document;
        }

        Logger* MapFrame::logger() const {
            return m_console;
        }

        void MapFrame::setToolBoxDropTarget() {
            // FIXME:
            //SetDropTarget(nullptr);
            m_mapView->setToolBoxDropTarget();
        }

        void MapFrame::clearDropTarget() {
            m_mapView->clearDropTarget();
            // FIXME:
            //SetDropTarget(new MapFrameDropTarget(m_document, this));
        }

        bool MapFrame::newDocument(Model::GameSPtr game, const Model::MapFormat mapFormat) {
            if (!confirmOrDiscardChanges())
                return false;
            m_document->newDocument(mapFormat, MapDocument::DefaultWorldBounds, game);
            return true;
        }

        bool MapFrame::openDocument(Model::GameSPtr game, const Model::MapFormat mapFormat, const IO::Path& path) {
            if (!confirmOrDiscardChanges())
                return false;
            m_document->loadDocument(mapFormat, MapDocument::DefaultWorldBounds, game, path);
            return true;
        }

        bool MapFrame::saveDocument() {
            try {
                if (m_document->persistent()) {
                    m_document->saveDocument();
                    logger()->info("Saved " + m_document->path().asString());
                    return true;
                }
                return saveDocumentAs();
            } catch (const FileSystemException& e) {
                QMessageBox::critical(this, "", e.what(), QMessageBox::Ok);
                return false;
            } catch (...) {
                QMessageBox::critical(this, "", QString::fromStdString("Unknown error while saving " + m_document->path().asString()), QMessageBox::Ok);
                return false;
            }
        }

        bool MapFrame::saveDocumentAs() {
            try {
                const IO::Path& originalPath = m_document->path();
                const IO::Path directory = originalPath.deleteLastComponent();
                const IO::Path fileName = originalPath.lastComponent();

                const QString newFileName = QFileDialog::getSaveFileName(this, "Save map file", QString::fromStdString(originalPath.asString()), "Map files (*.map)");
                if (newFileName.isEmpty())
                    return false;

                const IO::Path path(newFileName.toStdString());
                m_document->saveDocumentAs(path);
                logger()->info("Saved " + m_document->path().asString());
                return true;
            } catch (const FileSystemException& e) {
                QMessageBox::critical(this, "", e.what(), QMessageBox::Ok);
                return false;
            } catch (...) {
                QMessageBox::critical(this, "", QString::fromStdString("Unknown error while saving " + m_document->filename()), QMessageBox::Ok);
                return false;
            }
        }

        bool MapFrame::exportDocumentAsObj() {
            const IO::Path& originalPath = m_document->path();
            const IO::Path objPath = originalPath.replaceExtension("obj");

            const QString newFileName = QFileDialog::getSaveFileName(this, "Export Wavefront OBJ file", QString::fromStdString(objPath.asString()), "Wavefront OBJ files (*.obj)");
            if (newFileName.isEmpty())
                return false;

            return exportDocument(Model::WavefrontObj, IO::Path(newFileName.toStdString()));
        }

        bool MapFrame::exportDocument(const Model::ExportFormat format, const IO::Path& path) {
            try {
                m_document->exportDocumentAs(format, path);
                logger()->info("Exported " + path.asString());
                return true;
            } catch (const FileSystemException& e) {
                QMessageBox::critical(this, "", e.what(), QMessageBox::Ok);
                return false;
            } catch (...) {
                QMessageBox::critical(this, "", QString::fromStdString("Unknown error while exporting " + path.asString()), QMessageBox::Ok);
                return false;
            }
        }

        bool MapFrame::confirmOrDiscardChanges() {
            if (!m_document->modified())
                return true;
            const QMessageBox::StandardButton result = QMessageBox::question(this, "TrenchBroom", QString::fromStdString(m_document->filename() + " has been modified. Do you want to save the changes?"), QMessageBox::Yes | QMessageBox::No | QMessageBox::Cancel);
            switch (result) {
                case QMessageBox::Yes:
                    return saveDocument();
                case QMessageBox::No:
                    return true;
                default:
                    return false;
            }
        }

        void MapFrame::updateTitle() {
            setWindowModified(m_document->modified());
            setWindowTitle(QString::fromStdString(m_document->filename()) + QString("[*] - TrenchBroom"));
            setWindowFilePath(QString::fromStdString(m_document->path().asString()));
        }

        void MapFrame::createActions() {
		    // File

            fileNewAction = new QAction("New", this);
            registerBinding(fileNewAction, ActionList::instance().menuFileNewInfo);
            connect(fileNewAction, &QAction::triggered, &TrenchBroomApp::instance(), &TrenchBroomApp::OnFileNew);

            fileOpenAction = new QAction("Open", this);
            registerBinding(fileOpenAction, ActionList::instance().menuFileOpenInfo);
            connect(fileOpenAction, &QAction::triggered, &TrenchBroomApp::instance(), &TrenchBroomApp::OnFileOpen);

            fileSaveAction = new QAction("Save", this);
            registerBinding(fileSaveAction, ActionList::instance().menuFileSaveInfo);
            connect(fileSaveAction, &QAction::triggered, this, &MapFrame::OnFileSave);

            fileSaveAsAction = new QAction("Save as...", this);
            registerBinding(fileSaveAsAction, ActionList::instance().menuFileSaveasInfo);
            connect(fileSaveAsAction, &QAction::triggered, this, &MapFrame::OnFileSaveAs);

            fileExportObjAction = new QAction("Wavefront OBJ...", this);
            registerBinding(fileExportObjAction, ActionList::instance().menuFileExportWavefrontOBJInfo);
            connect(fileExportObjAction, &QAction::triggered, this, &MapFrame::OnFileExportObj);

            fileLoadPointFileAction = new QAction("Load Point File...", this);
            registerBinding(fileLoadPointFileAction, ActionList::instance().menuFileLoadPointFileInfo);
            connect(fileLoadPointFileAction, &QAction::triggered, this, &MapFrame::OnFileLoadPointFile);

            fileReloadPointFileAction = new QAction("Reload Point File", this);
            registerBinding(fileReloadPointFileAction, ActionList::instance().menuFileReloadPointFileInfo);
            connect(fileReloadPointFileAction, &QAction::triggered, this, &MapFrame::OnFileReloadPointFile);

            fileUnloadPointFileAction = new QAction("Unload Point File", this);
            registerBinding(fileUnloadPointFileAction, ActionList::instance().menuFileUnloadPointFileInfo);
            connect(fileUnloadPointFileAction, &QAction::triggered, this, &MapFrame::OnFileUnloadPointFile);

            fileLoadPortalFileAction = new QAction("Load Portal File...", this);
            registerBinding(fileLoadPortalFileAction, ActionList::instance().menuFileLoadPortalFileInfo);
            connect(fileLoadPortalFileAction, &QAction::triggered, this, &MapFrame::OnFileLoadPortalFile);

            fileReloadPortalFileAction = new QAction("Reload Portal File", this);
            registerBinding(fileReloadPortalFileAction, ActionList::instance().menuFileReloadPortalFileInfo);
            connect(fileReloadPortalFileAction, &QAction::triggered, this, &MapFrame::OnFileReloadPortalFile);

            fileUnloadPortalFileAction = new QAction("Unload Portal File", this);
            registerBinding(fileUnloadPortalFileAction, ActionList::instance().menuFileUnloadPortalFileInfo);
            connect(fileUnloadPortalFileAction, &QAction::triggered, this, &MapFrame::OnFileUnloadPortalFile);

            fileReloadTextureCollectionsAction = new QAction("Reload Texture Collections", this);
            registerBinding(fileReloadTextureCollectionsAction,
                            ActionList::instance().menuFileReloadTextureCollectionsInfo);
            connect(fileReloadTextureCollectionsAction, &QAction::triggered, this, &MapFrame::OnFileReloadTextureCollections);

            fileReloadEntityDefinitionsAction = new QAction("Reload Entity Definitions", this);
            registerBinding(fileReloadEntityDefinitionsAction,
                            ActionList::instance().menuFileReloadEntityDefinitionsInfo);
            connect(fileReloadEntityDefinitionsAction, &QAction::triggered, this, &MapFrame::OnFileReloadEntityDefinitions);

            fileCloseAction = new QAction("Close", this);
            registerBinding(fileCloseAction, ActionList::instance().menuFileCloseInfo);
            connect(fileCloseAction, &QAction::triggered, this, &MapFrame::OnFileClose);

            // Edit

            editUndoAction = new QAction("Undo", this);
            registerBinding(editUndoAction, ActionList::instance().menuEditUndoInfo);
            connect(editUndoAction, &QAction::triggered, this, &MapFrame::OnEditUndo); //, this, wxID_UNDO);

            editRedoAction = new QAction("Redo", this);
            registerBinding(editRedoAction, ActionList::instance().menuEditRedoInfo);
            connect(editRedoAction, &QAction::triggered, this, &MapFrame::OnEditRedo); //, this, wxID_REDO);

            editRepeatAction = new QAction("Repeat", this);
            registerBinding(editRepeatAction, ActionList::instance().menuEditRepeatInfo);
            connect(editRepeatAction, &QAction::triggered, this, &MapFrame::OnEditRepeat); //, this, CommandIds::Menu::EditRepeat);

            editClearRepeatAction = new QAction("Clear Repeatable Commands", this);
            registerBinding(editClearRepeatAction, ActionList::instance().menuEditClearRepeatableCommandsInfo);
            connect(editClearRepeatAction, &QAction::triggered, this, &MapFrame::OnEditClearRepeat); //, this, CommandIds::Menu::EditClearRepeat);


            editCutAction = new QAction("Cut", this);
            registerBinding(editCutAction, ActionList::instance().menuEditCutInfo);
            connect(editCutAction, &QAction::triggered, this, &MapFrame::OnEditCut); //, this, wxID_CUT);

            editCopyAction = new QAction("Copy", this);
            registerBinding(editCopyAction, ActionList::instance().menuEditCopyInfo);
            connect(editCopyAction, &QAction::triggered, this, &MapFrame::OnEditCopy); //, this, wxID_COPY);

            editPasteAction = new QAction("Paste", this);
            registerBinding(editPasteAction, ActionList::instance().menuEditPasteInfo);
            connect(editPasteAction, &QAction::triggered, this, &MapFrame::OnEditPaste);

            editPasteAtOriginalPositionAction = new QAction("Paste at Original Position", this);
            registerBinding(editPasteAtOriginalPositionAction,
                            ActionList::instance().menuEditPasteatOriginalPositionInfo);
            connect(editPasteAtOriginalPositionAction, &QAction::triggered, this, &MapFrame::OnEditPasteAtOriginalPosition);

            editDuplicateAction = new QAction("Duplicate", this);
            registerBinding(editDuplicateAction, ActionList::instance().menuEditDuplicateInfo);
            editDuplicateAction->setIcon(IO::loadIconResourceQt(IO::Path("DuplicateObjects.png")));
            connect(editDuplicateAction, &QAction::triggered, this, &MapFrame::OnEditDuplicate);

            editDeleteAction = new QAction("Delete", this);
            registerBinding(editDeleteAction, ActionList::instance().menuEditDeleteInfo);
            connect(editDeleteAction, &QAction::triggered, this, &MapFrame::OnEditDelete);


            editSelectAllAction = new QAction("Select All", this);
            registerBinding(editSelectAllAction, ActionList::instance().menuEditSelectAllInfo);
            connect(editSelectAllAction, &QAction::triggered, this, &MapFrame::OnEditSelectAll); //, this, CommandIds::Menu::EditSelectAll);

            editSelectSiblingsAction = new QAction("Select Siblings", this);
            registerBinding(editSelectSiblingsAction, ActionList::instance().menuEditSelectSiblingsInfo);
            connect(editSelectSiblingsAction, &QAction::triggered, this, &MapFrame::OnEditSelectSiblings); //, this, CommandIds::Menu::EditSelectSiblings);

            editSelectTouchingAction = new QAction("Select Touching", this);
            registerBinding(editSelectTouchingAction, ActionList::instance().menuEditSelectTouchingInfo);
            connect(editSelectTouchingAction, &QAction::triggered, this, &MapFrame::OnEditSelectTouching); //, this, CommandIds::Menu::EditSelectTouching);

            editSelectInsideAction = new QAction("Select Inside", this);
            registerBinding(editSelectInsideAction, ActionList::instance().menuEditSelectInsideInfo);
            connect(editSelectInsideAction, &QAction::triggered, this, &MapFrame::OnEditSelectInside); //, this, CommandIds::Menu::EditSelectInside);

            editSelectTallAction = new QAction("Select Tall", this);
            registerBinding(editSelectTallAction, ActionList::instance().menuEditSelectTallInfo);
            connect(editSelectTallAction, &QAction::triggered, this, &MapFrame::OnEditSelectTall); //, this, CommandIds::Menu::EditSelectTall);

            editSelectByLineNumberAction = new QAction("Select by Line Number", this);
            registerBinding(editSelectByLineNumberAction, ActionList::instance().menuEditSelectbyLineNumberInfo);
            connect(editSelectByLineNumberAction, &QAction::triggered, this, &MapFrame::OnEditSelectByLineNumber); //, this, CommandIds::Menu::EditSelectByFilePosition);

            editSelectNoneAction = new QAction("Select None", this);
            registerBinding(editSelectNoneAction, ActionList::instance().menuEditSelectNoneInfo);
            connect(editSelectNoneAction, &QAction::triggered, this, &MapFrame::OnEditSelectNone); //, this, CommandIds::Menu::EditSelectNone);


            editGroupSelectedObjectsAction = new QAction("Group", this);
            registerBinding(editGroupSelectedObjectsAction, ActionList::instance().menuEditGroupInfo);
            connect(editGroupSelectedObjectsAction, &QAction::triggered, this, &MapFrame::OnEditGroupSelectedObjects); //, this, CommandIds::Menu::EditGroupSelection);

            editUngroupSelectedObjectsAction = new QAction("Ungroup", this);
            registerBinding(editUngroupSelectedObjectsAction, ActionList::instance().menuEditUngroupInfo);
            connect(editUngroupSelectedObjectsAction, &QAction::triggered, this, &MapFrame::OnEditUngroupSelectedObjects); //, this, CommandIds::Menu::EditUngroupSelection);


            editToolActionGroup = new QActionGroup(this);

            editDeactivateToolAction = new QAction("Deactivate Tool", editToolActionGroup);
            editDeactivateToolAction->setIcon(IO::loadIconResourceQt(IO::Path("NoTool.png")));
            connect(editDeactivateToolAction, &QAction::triggered, this, &MapFrame::OnEditDeactivateTool); //, this, CommandIds::Menu::EditDeactivateTool);

            editToggleCreateComplexBrushToolAction = new QAction("Brush Tool", editToolActionGroup);
            editToggleCreateComplexBrushToolAction->setIcon(IO::loadIconResourceQt(IO::Path("BrushTool.png")));
            editToggleCreateComplexBrushToolAction->setCheckable(true);
            registerBinding(editToggleCreateComplexBrushToolAction, ActionList::instance().menuEditToolsBrushToolInfo);
            connect(editToggleCreateComplexBrushToolAction, &QAction::triggered, this, &MapFrame::OnEditToggleCreateComplexBrushTool); //, this, CommandIds::Menu::EditToggleCreateComplexBrushTool);

            editToggleClipToolAction = new QAction("Clip Tool", editToolActionGroup);
            editToggleClipToolAction->setIcon(IO::loadIconResourceQt(IO::Path("ClipTool.png")));
            editToggleClipToolAction->setCheckable(true);
            registerBinding(editToggleClipToolAction, ActionList::instance().menuEditToolsClipToolInfo);
            connect(editToggleClipToolAction, &QAction::triggered, this, &MapFrame::OnEditToggleClipTool); //, this, CommandIds::Menu::EditToggleClipTool);

            editToggleRotateObjectsToolAction = new QAction("Rotate Tool", editToolActionGroup);
            editToggleRotateObjectsToolAction->setIcon(IO::loadIconResourceQt(IO::Path("RotateTool.png")));
            editToggleRotateObjectsToolAction->setCheckable(true);
            registerBinding(editToggleRotateObjectsToolAction, ActionList::instance().menuEditToolsRotateToolInfo);
            connect(editToggleRotateObjectsToolAction, &QAction::triggered, this, &MapFrame::OnEditToggleRotateObjectsTool); //, this, CommandIds::Menu::EditToggleRotateObjectsTool);

            editToggleScaleObjectsToolAction = new QAction("Scale Tool", editToolActionGroup);
            editToggleScaleObjectsToolAction->setIcon(IO::loadIconResourceQt(IO::Path("ScaleTool.png")));
            editToggleScaleObjectsToolAction->setCheckable(true);
            registerBinding(editToggleScaleObjectsToolAction, ActionList::instance().menuEditToolsScaleToolInfo);
            connect(editToggleScaleObjectsToolAction, &QAction::triggered, this, &MapFrame::OnEditToggleScaleObjectsTool); //, this, CommandIds::Menu::EditToggleScaleObjectsTool);

            editToggleShearObjectsToolAction = new QAction("Shear Tool", editToolActionGroup);
            editToggleShearObjectsToolAction->setIcon(IO::loadIconResourceQt(IO::Path("ShearTool.png")));
            editToggleShearObjectsToolAction->setCheckable(true);
            registerBinding(editToggleShearObjectsToolAction, ActionList::instance().menuEditToolsShearToolInfo);
            connect(editToggleShearObjectsToolAction, &QAction::triggered, this, &MapFrame::OnEditToggleShearObjectsTool); //, this, CommandIds::Menu::EditToggleShearObjectsTool);

            editToggleVertexToolAction = new QAction("Vertex Tool", editToolActionGroup);
            editToggleVertexToolAction->setIcon(IO::loadIconResourceQt(IO::Path("VertexTool.png")));
            editToggleVertexToolAction->setCheckable(true);
            registerBinding(editToggleVertexToolAction, ActionList::instance().menuEditToolsVertexToolInfo);
            connect(editToggleVertexToolAction, &QAction::triggered, this, &MapFrame::OnEditToggleVertexTool); //, this, CommandIds::Menu::EditToggleVertexTool);

            editToggleEdgeToolAction = new QAction("Edge Tool", editToolActionGroup);
            editToggleEdgeToolAction->setIcon(IO::loadIconResourceQt(IO::Path("EdgeTool.png")));
            editToggleEdgeToolAction->setCheckable(true);
            registerBinding(editToggleEdgeToolAction, ActionList::instance().menuEditToolsEdgeToolInfo);
            connect(editToggleEdgeToolAction, &QAction::triggered, this, &MapFrame::OnEditToggleEdgeTool); //, this, CommandIds::Menu::EditToggleEdgeTool);

            editToggleFaceToolAction = new QAction("Face Tool", editToolActionGroup);
            editToggleFaceToolAction->setIcon(IO::loadIconResourceQt(IO::Path("FaceTool.png")));
            editToggleFaceToolAction->setCheckable(true);
            registerBinding(editToggleFaceToolAction, ActionList::instance().menuEditToolsFaceToolInfo);
            connect(editToggleFaceToolAction, &QAction::triggered, this, &MapFrame::OnEditToggleFaceTool); //, this, CommandIds::Menu::EditToggleFaceTool);


            editCsgConvexMergeAction = new QAction("Convex Merge", this);
            registerBinding(editCsgConvexMergeAction, ActionList::instance().menuEditCSGConvexMergeInfo);
            connect(editCsgConvexMergeAction, &QAction::triggered, this, &MapFrame::OnEditCsgConvexMerge); //, this, CommandIds::Menu::EditCsgConvexMerge);

            editCsgSubtractAction = new QAction("Subtract", this);
            registerBinding(editCsgSubtractAction, ActionList::instance().menuEditCSGSubtractInfo);
            connect(editCsgSubtractAction, &QAction::triggered, this, &MapFrame::OnEditCsgSubtract); //, this, CommandIds::Menu::EditCsgSubtract);

            editCsgIntersectAction = new QAction("Intersect", this);
            registerBinding(editCsgIntersectAction, ActionList::instance().menuEditCSGIntersectInfo);
            connect(editCsgIntersectAction, &QAction::triggered, this, &MapFrame::OnEditCsgIntersect); //, this, CommandIds::Menu::EditCsgIntersect);

            editCsgHollowAction = new QAction("Hollow", this);
            registerBinding(editCsgHollowAction, ActionList::instance().menuEditCSGHollowInfo);
            connect(editCsgHollowAction, &QAction::triggered, this, &MapFrame::OnEditCsgHollow); //, this, CommandIds::Menu::EditCsgHollow);


            editReplaceTextureAction = new QAction("Replace Texture...", this);
            registerBinding(editReplaceTextureAction, ActionList::instance().menuEditReplaceTextureInfo);
            connect(editReplaceTextureAction, &QAction::triggered, this, &MapFrame::OnEditReplaceTexture); //, this, CommandIds::Menu::EditReplaceTexture);

            editToggleTextureLockAction = new QAction("Texture Lock", this);
            registerBinding(editToggleTextureLockAction, ActionList::instance().menuEditTextureLockInfo);
            editToggleTextureLockAction->setCheckable(true);
            editToggleTextureLockAction->setIcon(IO::loadIconResourceOffOnQt(IO::Path("TextureLockOff.png"), IO::Path("TextureLockOn.png")));
            connect(editToggleTextureLockAction, &QAction::triggered, this, &MapFrame::OnEditToggleTextureLock); //, this, CommandIds::Menu::EditToggleTextureLock);

            editToggleUVLockAction = new QAction("UV Lock", this);
            registerBinding(editToggleUVLockAction, ActionList::instance().menuEditUVLockInfo);
            editToggleUVLockAction->setCheckable(true);
            editToggleUVLockAction->setIcon(IO::loadIconResourceOffOnQt(IO::Path("UVLockOff.png"), IO::Path("UVLockOn.png")));
            connect(editToggleUVLockAction, &QAction::triggered, this, &MapFrame::OnEditToggleUVLock); //, this, CommandIds::Menu::EditToggleUVLock);

            editSnapVerticesToIntegerAction = new QAction("Snap Vertices to Integer", this);
            registerBinding(editSnapVerticesToIntegerAction, ActionList::instance().menuEditSnapVerticestoIntegerInfo);
            connect(editSnapVerticesToIntegerAction, &QAction::triggered, this, &MapFrame::OnEditSnapVerticesToInteger); //, this, CommandIds::Menu::EditSnapVerticesToInteger);

            editSnapVerticesToGridAction = new QAction("Snap Vertices to Grid", this);
            registerBinding(editSnapVerticesToGridAction, ActionList::instance().menuEditSnapVerticestoGridInfo);
            connect(editSnapVerticesToGridAction, &QAction::triggered, this, &MapFrame::OnEditSnapVerticesToGrid); //, this, CommandIds::Menu::EditSnapVerticesToGrid);

            // View

            viewToggleShowGridAction = new QAction("Show Grid", this);
            viewToggleShowGridAction->setCheckable(true);
            registerBinding(viewToggleShowGridAction, ActionList::instance().menuViewGridShowGridInfo);
            connect(viewToggleShowGridAction, &QAction::triggered, this, &MapFrame::OnViewToggleShowGrid);

            viewToggleSnapToGridAction = new QAction("Snap to Grid", this);
            viewToggleSnapToGridAction->setCheckable(true);
            registerBinding(viewToggleSnapToGridAction, ActionList::instance().menuViewGridSnaptoGridInfo);
            connect(viewToggleSnapToGridAction, &QAction::triggered, this, &MapFrame::OnViewToggleSnapToGrid);

            viewIncGridSizeAction = new QAction("Increase Grid Size", this);
            registerBinding(viewIncGridSizeAction, ActionList::instance().menuViewGridIncreaseGridSizeInfo);
            connect(viewIncGridSizeAction, &QAction::triggered, this, &MapFrame::OnViewIncGridSize);

            viewDecGridSizeAction = new QAction("Decrease Grid Size", this);
            registerBinding(viewDecGridSizeAction, ActionList::instance().menuViewGridDecreaseGridSizeInfo);
            connect(viewDecGridSizeAction, &QAction::triggered, this, &MapFrame::OnViewDecGridSize);

            viewSetGridSizeActionGroup = new QActionGroup(this);

            viewSetGridSize0Point125Action = new QAction("Set Grid Size 0.125", viewSetGridSizeActionGroup);
            viewSetGridSize0Point125Action->setData(QVariant(-3));
            viewSetGridSize0Point125Action->setCheckable(true);
            registerBinding(viewSetGridSize0Point125Action, ActionList::instance().menuViewGridSetGridSize0125Info);
            connect(viewSetGridSize0Point125Action, &QAction::triggered, this, &MapFrame::OnViewSetGridSize);

            viewSetGridSize0Point25Action = new QAction("Set Grid Size 0.25", viewSetGridSizeActionGroup);
            viewSetGridSize0Point25Action->setData(QVariant(-2));
            viewSetGridSize0Point25Action->setCheckable(true);
            registerBinding(viewSetGridSize0Point25Action, ActionList::instance().menuViewGridSetGridSize025Info);
            connect(viewSetGridSize0Point25Action, &QAction::triggered, this, &MapFrame::OnViewSetGridSize);

            viewSetGridSize0Point5Action = new QAction("Set Grid Size 0.5", viewSetGridSizeActionGroup);
            viewSetGridSize0Point5Action->setData(QVariant(-1));
            viewSetGridSize0Point5Action->setCheckable(true);
            registerBinding(viewSetGridSize0Point5Action, ActionList::instance().menuViewGridSetGridSize05Info);
            connect(viewSetGridSize0Point5Action, &QAction::triggered, this, &MapFrame::OnViewSetGridSize);

            viewSetGridSize1Action = new QAction("Set Grid Size 1", viewSetGridSizeActionGroup);
            viewSetGridSize1Action->setData(QVariant(0));
            viewSetGridSize1Action->setCheckable(true);
            registerBinding(viewSetGridSize1Action, ActionList::instance().menuViewGridSetGridSize1Info);
            connect(viewSetGridSize1Action, &QAction::triggered, this, &MapFrame::OnViewSetGridSize);

            viewSetGridSize2Action = new QAction("Set Grid Size 2", viewSetGridSizeActionGroup);
            viewSetGridSize2Action->setData(QVariant(1));
            viewSetGridSize2Action->setCheckable(true);
            registerBinding(viewSetGridSize2Action, ActionList::instance().menuViewGridSetGridSize2Info);
            connect(viewSetGridSize2Action, &QAction::triggered, this, &MapFrame::OnViewSetGridSize);

            viewSetGridSize4Action = new QAction("Set Grid Size 4", viewSetGridSizeActionGroup);
            viewSetGridSize4Action->setData(QVariant(2));
            viewSetGridSize4Action->setCheckable(true);
            registerBinding(viewSetGridSize4Action, ActionList::instance().menuViewGridSetGridSize4Info);
            connect(viewSetGridSize4Action, &QAction::triggered, this, &MapFrame::OnViewSetGridSize);

            viewSetGridSize8Action = new QAction("Set Grid Size 8", viewSetGridSizeActionGroup);
            viewSetGridSize8Action->setData(QVariant(3));
            viewSetGridSize8Action->setCheckable(true);
            registerBinding(viewSetGridSize8Action, ActionList::instance().menuViewGridSetGridSize8Info);
            connect(viewSetGridSize8Action, &QAction::triggered, this, &MapFrame::OnViewSetGridSize);

            viewSetGridSize16Action = new QAction("Set Grid Size 16", viewSetGridSizeActionGroup);
            viewSetGridSize16Action->setData(QVariant(4));
            viewSetGridSize16Action->setCheckable(true);
            registerBinding(viewSetGridSize16Action, ActionList::instance().menuViewGridSetGridSize16Info);
            connect(viewSetGridSize16Action, &QAction::triggered, this, &MapFrame::OnViewSetGridSize);

            viewSetGridSize32Action = new QAction("Set Grid Size 32", viewSetGridSizeActionGroup);
            viewSetGridSize32Action->setData(QVariant(5));
            viewSetGridSize32Action->setCheckable(true);
            registerBinding(viewSetGridSize32Action, ActionList::instance().menuViewGridSetGridSize32Info);
            connect(viewSetGridSize32Action, &QAction::triggered, this, &MapFrame::OnViewSetGridSize);

            viewSetGridSize64Action = new QAction("Set Grid Size 64", viewSetGridSizeActionGroup);
            viewSetGridSize64Action->setData(QVariant(6));
            viewSetGridSize64Action->setCheckable(true);
            registerBinding(viewSetGridSize64Action, ActionList::instance().menuViewGridSetGridSize64Info);
            connect(viewSetGridSize64Action, &QAction::triggered, this, &MapFrame::OnViewSetGridSize);

            viewSetGridSize128Action = new QAction("Set Grid Size 128", viewSetGridSizeActionGroup);
            viewSetGridSize128Action->setData(QVariant(7));
            viewSetGridSize128Action->setCheckable(true);
            registerBinding(viewSetGridSize128Action, ActionList::instance().menuViewGridSetGridSize128Info);
            connect(viewSetGridSize128Action, &QAction::triggered, this, &MapFrame::OnViewSetGridSize);

            viewSetGridSize256Action = new QAction("Set Grid Size 256", viewSetGridSizeActionGroup);
            viewSetGridSize256Action->setData(QVariant(8));
            viewSetGridSize256Action->setCheckable(true);
            registerBinding(viewSetGridSize256Action, ActionList::instance().menuViewGridSetGridSize256Info);
            connect(viewSetGridSize256Action, &QAction::triggered, this, &MapFrame::OnViewSetGridSize);

            viewMoveCameraToNextPointAction = new QAction("Move to Next Point", this);
            registerBinding(viewMoveCameraToNextPointAction, ActionList::instance().menuViewCameraMovetoNextPointInfo);
            connect(viewMoveCameraToNextPointAction, &QAction::triggered, this, &MapFrame::OnViewMoveCameraToNextPoint);

            viewMoveCameraToPreviousPointAction = new QAction("Move to Previous Point", this);
            registerBinding(viewMoveCameraToPreviousPointAction, ActionList::instance().menuViewCameraMovetoPreviousPointInfo);
            connect(viewMoveCameraToPreviousPointAction, &QAction::triggered, this, &MapFrame::OnViewMoveCameraToPreviousPoint);

            viewFocusCameraOnSelectionAction = new QAction("Focus on Selection", this);
            registerBinding(viewFocusCameraOnSelectionAction, ActionList::instance().menuViewCameraFocusonSelectionInfo);
            connect(viewFocusCameraOnSelectionAction, &QAction::triggered, this, &MapFrame::OnViewFocusCameraOnSelection);

            viewMoveCameraToPositionAction = new QAction("Move Camera to...", this);
            registerBinding(viewMoveCameraToPositionAction, ActionList::instance().menuViewCameraMoveCameratoInfo);
            connect(viewMoveCameraToPositionAction, &QAction::triggered, this, &MapFrame::OnViewMoveCameraToPosition);

            viewHideSelectionAction = new QAction("Hide", this);
            registerBinding(viewHideSelectionAction, ActionList::instance().menuViewHideInfo);
            connect(viewHideSelectionAction, &QAction::triggered, this, &MapFrame::OnViewHideSelectedObjects);

            viewIsolateSelectionAction = new QAction("Isolate", this);
            registerBinding(viewIsolateSelectionAction, ActionList::instance().menuViewIsolateInfo);
            connect(viewIsolateSelectionAction, &QAction::triggered, this, &MapFrame::OnViewIsolateSelectedObjects);

            viewUnhideAllAction = new QAction("Show All", this);
            registerBinding(viewUnhideAllAction, ActionList::instance().menuViewShowAllInfo);
            connect(viewUnhideAllAction, &QAction::triggered, this, &MapFrame::OnViewShowHiddenObjects);

            viewSwitchToMapInspectorAction = new QAction("Switch to Map Inspector", this);
            registerBinding(viewSwitchToMapInspectorAction, ActionList::instance().menuViewSwitchtoMapInspectorInfo);
            connect(viewSwitchToMapInspectorAction, &QAction::triggered, this, &MapFrame::OnViewSwitchToMapInspector);

            viewSwitchToEntityInspectorAction = new QAction("Switch to Entity Inspector", this);
            registerBinding(viewSwitchToEntityInspectorAction, ActionList::instance().menuViewSwitchtoEntityInspectorInfo);
            connect(viewSwitchToEntityInspectorAction, &QAction::triggered, this, &MapFrame::OnViewSwitchToEntityInspector);

            viewSwitchToFaceInspectorAction = new QAction("Switch to Face Inspector", this);
            registerBinding(viewSwitchToFaceInspectorAction, ActionList::instance().menuViewSwitchtoFaceInspectorInfo);
            connect(viewSwitchToFaceInspectorAction, &QAction::triggered, this, &MapFrame::OnViewSwitchToFaceInspector);

            viewToggleMaximizeCurrentViewAction = new QAction("Maximize Current View", this);
            registerBinding(viewToggleMaximizeCurrentViewAction, ActionList::instance().menuViewMaximizeCurrentViewInfo);
            connect(viewToggleMaximizeCurrentViewAction, &QAction::triggered, this, &MapFrame::OnViewToggleMaximizeCurrentView);

            viewPreferencesAction = new QAction("Preferences...", this);
            registerBinding(viewPreferencesAction, ActionList::instance().menuViewPreferencesInfo);
            connect(viewPreferencesAction, &QAction::triggered, &TrenchBroomApp::instance(), &TrenchBroomApp::OnOpenPreferences);

            viewToggleInfoPanelAction = new QAction("Toggle Info Panel", this);
            registerBinding(viewToggleInfoPanelAction, ActionList::instance().menuViewToggleInfoPanelInfo);
            viewToggleInfoPanelAction->setCheckable(true);
            connect(viewToggleInfoPanelAction, &QAction::triggered, this, &MapFrame::OnViewToggleInfoPanel);

            viewToggleInspectorAction = new QAction("Toggle Inspector", this);
            registerBinding(viewToggleInspectorAction, ActionList::instance().menuViewToggleInspectorInfo);
            viewToggleInspectorAction->setCheckable(true);
            connect(viewToggleInspectorAction, &QAction::triggered, this, &MapFrame::OnViewToggleInspector);

            runCompileAction = new QAction("Compile...", this);
            registerBinding(runCompileAction, ActionList::instance().menuRunCompileInfo);
            connect(runCompileAction, &QAction::triggered, this, &MapFrame::OnRunCompile);

            runLaunchAction = new QAction("Launch...", this);
            registerBinding(runLaunchAction, ActionList::instance().menuRunLaunchInfo);
            connect(runLaunchAction, &QAction::triggered, this, &MapFrame::OnRunLaunch);

            debugPrintVerticesAction = new QAction("Print Vertices", this);
            registerBinding(debugPrintVerticesAction, ActionList::instance().menuDebugPrintVerticesInfo);
            connect(debugPrintVerticesAction, &QAction::triggered, this, &MapFrame::OnDebugPrintVertices);

            debugCreateBrushAction = new QAction("Create Brush...", this);
            registerBinding(debugCreateBrushAction, ActionList::instance().menuDebugCreateBrushInfo);
            connect(debugCreateBrushAction, &QAction::triggered, this, &MapFrame::OnDebugCreateBrush);

            debugCreateCubeAction = new QAction("Create Cube...", this);
            registerBinding(debugCreateCubeAction, ActionList::instance().menuDebugCreateCubeInfo);
            connect(debugCreateCubeAction, &QAction::triggered, this, &MapFrame::OnDebugCreateCube);

            debugClipWithFaceAction = new QAction("Clip Brush...", this);
            registerBinding(debugClipWithFaceAction, ActionList::instance().menuDebugClipBrushInfo);
            connect(debugClipWithFaceAction, &QAction::triggered, this, &MapFrame::OnDebugClipBrush);

            debugCopyJSShortcutsAction = new QAction("Copy Javascript Shortcut Map", this);
            registerBinding(debugCopyJSShortcutsAction, ActionList::instance().menuDebugCopyJavascriptShortcutMapInfo);
            connect(debugCopyJSShortcutsAction, &QAction::triggered, this, &MapFrame::OnDebugCopyJSShortcutMap);

            debugCrashAction = new QAction("Crash...", this);
            registerBinding(debugCrashAction, ActionList::instance().menuDebugCrashInfo);
            connect(debugCrashAction, &QAction::triggered, this, &MapFrame::OnDebugCrash);

            debugThrowExceptionDuringCommandAction = new QAction("Throw Exception During Command", this);
            registerBinding(debugThrowExceptionDuringCommandAction, ActionList::instance().menuDebugThrowExceptionDuringCommandInfo);
            connect(debugThrowExceptionDuringCommandAction, &QAction::triggered, this, &MapFrame::OnDebugThrowExceptionDuringCommand);

            debugCrashReportDialogAction = new QAction("Show Crash Report Dialog", this);
            registerBinding(debugCrashReportDialogAction, ActionList::instance().menuDebugShowCrashReportDialogInfo);
            connect(viewPreferencesAction, &QAction::triggered, &TrenchBroomApp::instance(), &TrenchBroomApp::OnDebugShowCrashReportDialog);

            debugSetWindowSizeAction = new QAction("Set Window Size...", this);
            registerBinding(debugSetWindowSizeAction, ActionList::instance().menuDebugSetWindowSizeInfo);
            connect(debugSetWindowSizeAction, &QAction::triggered, this, &MapFrame::OnDebugSetWindowSize);

            helpManualAction = new QAction("TrenchBroom Manual", this);
            registerBinding(helpManualAction, ActionList::instance().menuHelpTrenchBroomManualInfo);
            connect(helpManualAction, &QAction::triggered, &TrenchBroomApp::instance(), &TrenchBroomApp::OnHelpShowManual);

            helpAboutAction = new QAction("About TrenchBroom", this);
            registerBinding(helpAboutAction, ActionList::instance().menuHelpAboutTrenchBroomInfo);
            connect(helpAboutAction, &QAction::triggered, &TrenchBroomApp::instance(), &TrenchBroomApp::OnOpenAbout);

            flipObjectsHorizontallyAction = new QAction("Flip Horizontally", this);
            flipObjectsHorizontallyAction->setIcon(IO::loadIconResourceQt(IO::Path("FlipHorizontally.png")));
            connect(flipObjectsHorizontallyAction, &QAction::triggered, this, &MapFrame::OnFlipObjectsHorizontally);

            flipObjectsVerticallyAction = new QAction("Flip Vertically", this);
            flipObjectsVerticallyAction->setIcon(IO::loadIconResourceQt(IO::Path("FlipVertically.png")));
            connect(flipObjectsVerticallyAction, &QAction::triggered, this, &MapFrame::OnFlipObjectsVertically);
        }

        void MapFrame::registerBinding(QAction *action, const ActionInfo &info) {
            m_actionInfoList.emplace_back(std::make_pair(action, &info));
		}

		void MapFrame::updateBindings() {
            // set up bindings
            for (auto [action, menuInfo] : m_actionInfoList) {
                qDebug("found path %s, binding: %s",
                       menuInfo->preferencePath.asString().c_str(),
                       menuInfo->defaultKey.toString(QKeySequence::NativeText).toStdString().c_str());

                action->setShortcut(menuInfo->defaultKey);
            }
		}

        void MapFrame::createMenus() {
            QMenu* fileMenu = menuBar()->addMenu("File");
            fileMenu->addAction(fileNewAction);// addUnmodifiableActionItem(wxID_NEW, "New", KeyboardShortcut('N', WXK_CONTROL));
            fileMenu->addSeparator();
            fileMenu->addAction(fileOpenAction);// UnmodifiableActionItem(wxID_OPEN, "Open...", KeyboardShortcut('O', WXK_CONTROL));
            QMenu* openRecentMenu = fileMenu->addMenu("Open Recent");
            // FIXME: implement recents
            fileMenu->addSeparator();
            fileMenu->addAction(fileSaveAction);// addUnmodifiableActionItem(wxID_SAVE, "Save", KeyboardShortcut('S', WXK_CONTROL));
            fileMenu->addAction(fileSaveAsAction); // addUnmodifiableActionItem(wxID_SAVEAS, "Save as...", KeyboardShortcut('S', WXK_SHIFT, WXK_CONTROL));

            QMenu* exportMenu = fileMenu->addMenu("Export");
            exportMenu->addAction(fileExportObjAction); // addModifiableActionItem(CommandIds::Menu::FileExportObj, "Wavefront OBJ...");

            fileMenu->addSeparator();
            fileMenu->addAction(fileLoadPointFileAction); //addModifiableActionItem(CommandIds::Menu::FileLoadPointFile, );
            fileMenu->addAction(fileReloadPointFileAction); //addModifiableActionItem(CommandIds::Menu::FileReloadPointFile, "Reload Point File");
            fileMenu->addAction(fileUnloadPointFileAction); //addModifiableActionItem(CommandIds::Menu::FileUnloadPointFile, "Unload Point File");
            fileMenu->addSeparator();
            fileMenu->addAction(fileLoadPortalFileAction); //addModifiableActionItem(CommandIds::Menu::FileLoadPortalFile, "Load Portal File...");
            fileMenu->addAction(fileReloadPortalFileAction); //addModifiableActionItem(CommandIds::Menu::FileReloadPortalFile, "Reload Portal File");
            fileMenu->addAction(fileUnloadPortalFileAction); //addModifiableActionItem(CommandIds::Menu::FileUnloadPortalFile, "Unload Portal File");
            fileMenu->addSeparator();
            fileMenu->addAction(fileReloadTextureCollectionsAction); //addModifiableActionItem(CommandIds::Menu::FileReloadTextureCollections, "Reload Texture Collections", KeyboardShortcut(WXK_F5));
            fileMenu->addAction(fileReloadEntityDefinitionsAction); //addModifiableActionItem(CommandIds::Menu::FileReloadEntityDefinitions, "Reload Entity Definitions", KeyboardShortcut(WXK_F6));
            fileMenu->addSeparator();
            fileMenu->addAction(fileCloseAction);// UnmodifiableActionItem(wxID_CLOSE, "Close", KeyboardShortcut('W', WXK_CONTROL));

            QMenu *editMenu = menuBar()->addMenu("Edit");
            editMenu->addAction(editUndoAction); //addUnmodifiableActionItem(wxID_UNDO, "Undo", KeyboardShortcut('Z', WXK_CONTROL));
            editMenu->addAction(editRedoAction); //addUnmodifiableActionItem(wxID_REDO, "Redo", KeyboardShortcut('Z', WXK_CONTROL, WXK_SHIFT));
            editMenu->addSeparator();
            editMenu->addAction(editRepeatAction); //addModifiableActionItem(CommandIds::Menu::EditRepeat, "Repeat", KeyboardShortcut('R', WXK_CONTROL));
            editMenu->addAction(editClearRepeatAction); //addModifiableActionItem(CommandIds::Menu::EditClearRepeat, "Clear Repeatable Commands", KeyboardShortcut('R', WXK_CONTROL, WXK_SHIFT));
            editMenu->addSeparator();
            editMenu->addAction(editCutAction); //addUnmodifiableActionItem(wxID_CUT, "Cut", KeyboardShortcut('X', WXK_CONTROL));
            editMenu->addAction(editCopyAction); //addUnmodifiableActionItem(wxID_COPY, "Copy", KeyboardShortcut('C', WXK_CONTROL));
            editMenu->addAction(editPasteAction); //addUnmodifiableActionItem(wxID_PASTE, "Paste", KeyboardShortcut('V', WXK_CONTROL));
            editMenu->addAction(editPasteAtOriginalPositionAction); //addModifiableActionItem(CommandIds::Menu::EditPasteAtOriginalPosition, "Paste at Original Position", KeyboardShortcut('V', WXK_CONTROL, WXK_ALT));
            editMenu->addAction(editDuplicateAction); //addModifiableActionItem(wxID_DUPLICATE, "Duplicate", KeyboardShortcut('D', WXK_CONTROL));
            editMenu->addAction(editDeleteAction); //addModifiableActionItem(wxID_DELETE, "Delete", KeyboardShortcut(WXK_DELETE));

            editMenu->addSeparator();
            editMenu->addAction(editSelectAllAction); //addModifiableActionItem(CommandIds::Menu::EditSelectAll, "Select All", KeyboardShortcut('A', WXK_CONTROL));
            editMenu->addAction(editSelectSiblingsAction); //addModifiableActionItem(CommandIds::Menu::EditSelectSiblings, "Select Siblings", KeyboardShortcut('B', WXK_CONTROL));
            editMenu->addAction(editSelectTouchingAction); //addModifiableActionItem(CommandIds::Menu::EditSelectTouching, "Select Touching", KeyboardShortcut('T', WXK_CONTROL));
            editMenu->addAction(editSelectInsideAction); //addModifiableActionItem(CommandIds::Menu::EditSelectInside, "Select Inside", KeyboardShortcut('E', WXK_CONTROL));
            editMenu->addAction(editSelectTallAction); //addModifiableActionItem(CommandIds::Menu::EditSelectTall, "Select Tall", KeyboardShortcut('E', WXK_CONTROL, WXK_SHIFT));
            editMenu->addAction(editSelectByLineNumberAction); //addModifiableActionItem(CommandIds::Menu::EditSelectByFilePosition, "Select by Line Number");
            editMenu->addAction(editSelectNoneAction); //addModifiableActionItem(CommandIds::Menu::EditSelectNone, "Select None", KeyboardShortcut('A', WXK_CONTROL, WXK_SHIFT));
            editMenu->addSeparator();

            editMenu->addAction(editGroupSelectedObjectsAction); //addModifiableActionItem(CommandIds::Menu::EditGroupSelection, "Group", KeyboardShortcut('G', WXK_CONTROL));
            editMenu->addAction(editUngroupSelectedObjectsAction); //addModifiableActionItem(CommandIds::Menu::EditUngroupSelection, "Ungroup", KeyboardShortcut('G', WXK_CONTROL, WXK_SHIFT));
            editMenu->addSeparator();

            QMenu* toolMenu = editMenu->addMenu("Tools");
            toolMenu->addAction(editToggleCreateComplexBrushToolAction); //addModifiableCheckItem(CommandIds::Menu::EditToggleCreateComplexBrushTool, "Brush Tool", KeyboardShortcut('B'));
            toolMenu->addAction(editToggleClipToolAction); //addModifiableCheckItem(CommandIds::Menu::EditToggleClipTool, "Clip Tool", KeyboardShortcut('C'));
            toolMenu->addAction(editToggleRotateObjectsToolAction); //addModifiableCheckItem(CommandIds::Menu::EditToggleRotateObjectsTool, "Rotate Tool", KeyboardShortcut('R'));
            toolMenu->addAction(editToggleScaleObjectsToolAction); //addModifiableCheckItem(CommandIds::Menu::EditToggleScaleObjectsTool, "Scale Tool", KeyboardShortcut('T'));
            toolMenu->addAction(editToggleShearObjectsToolAction); //addModifiableCheckItem(CommandIds::Menu::EditToggleShearObjectsTool, "Shear Tool", KeyboardShortcut('G'));
            toolMenu->addAction(editToggleVertexToolAction); //addModifiableCheckItem(CommandIds::Menu::EditToggleVertexTool, "Vertex Tool", KeyboardShortcut('V'));
            toolMenu->addAction(editToggleEdgeToolAction); //addModifiableCheckItem(CommandIds::Menu::EditToggleEdgeTool, "Edge Tool", KeyboardShortcut('E'));
            toolMenu->addAction(editToggleFaceToolAction); //addModifiableCheckItem(CommandIds::Menu::EditToggleFaceTool, "Face Tool", KeyboardShortcut('F'));

            QMenu* csgMenu = editMenu->addMenu("CSG");
            csgMenu->addAction(editCsgConvexMergeAction); // addModifiableActionItem(CommandIds::Menu::EditCsgConvexMerge, "Convex Merge", KeyboardShortcut('J', WXK_CONTROL));
            csgMenu->addAction(editCsgSubtractAction); // addModifiableActionItem(CommandIds::Menu::EditCsgSubtract, "Subtract", KeyboardShortcut('K', WXK_CONTROL));
            csgMenu->addAction(editCsgHollowAction); // addModifiableActionItem(CommandIds::Menu::EditCsgHollow, "Hollow", KeyboardShortcut('K', WXK_CONTROL, WXK_ALT));
            csgMenu->addAction(editCsgIntersectAction); // addModifiableActionItem(CommandIds::Menu::EditCsgIntersect, "Intersect", KeyboardShortcut('L', WXK_CONTROL));

            editMenu->addSeparator();
            editMenu->addAction(editSnapVerticesToIntegerAction); //addModifiableActionItem(CommandIds::Menu::EditSnapVerticesToInteger, "Snap Vertices to Integer", KeyboardShortcut('V', WXK_SHIFT, WXK_CONTROL));
            editMenu->addAction(editSnapVerticesToGridAction); //addModifiableActionItem(CommandIds::Menu::EditSnapVerticesToGrid, "Snap Vertices to Grid", KeyboardShortcut('V', WXK_SHIFT, WXK_CONTROL, WXK_ALT));
            editMenu->addSeparator();
            editMenu->addAction(editToggleTextureLockAction); //addModifiableCheckItem(CommandIds::Menu::EditToggleTextureLock, "Texture Lock");
            editMenu->addAction(editToggleUVLockAction); //addModifiableCheckItem(CommandIds::Menu::EditToggleUVLock, "UV Lock", KeyboardShortcut('U'));
            editMenu->addAction(editReplaceTextureAction); //addModifiableActionItem(CommandIds::Menu::EditReplaceTexture, "Replace Texture...");

            QMenu* viewMenu = menuBar()->addMenu("View");
            QMenu* gridMenu = viewMenu->addMenu("Grid");
            gridMenu->addAction(viewToggleShowGridAction); //, "Show Grid", KeyboardShortcut('0'));
            gridMenu->addAction(viewToggleSnapToGridAction); //, "Snap to Grid", KeyboardShortcut('0', WXK_ALT));
            gridMenu->addAction(viewIncGridSizeAction); //, "Increase Grid Size", KeyboardShortcut('+'));
            gridMenu->addAction(viewDecGridSizeAction); //, "Decrease Grid Size", KeyboardShortcut('-'));
            gridMenu->addSeparator();
            gridMenu->addAction(viewSetGridSize0Point125Action); //, "Set Grid Size 0.125");
            gridMenu->addAction(viewSetGridSize0Point25Action); //, "Set Grid Size 0.25");
            gridMenu->addAction(viewSetGridSize0Point5Action); //, "Set Grid Size 0.5");
            gridMenu->addAction(viewSetGridSize1Action); //, "Set Grid Size 1", KeyboardShortcut('1'));
            gridMenu->addAction(viewSetGridSize2Action); //, "Set Grid Size 2", KeyboardShortcut('2'));
            gridMenu->addAction(viewSetGridSize4Action); //, "Set Grid Size 4", KeyboardShortcut('3'));
            gridMenu->addAction(viewSetGridSize8Action); //, "Set Grid Size 8", KeyboardShortcut('4'));
            gridMenu->addAction(viewSetGridSize16Action); //, "Set Grid Size 16", KeyboardShortcut('5'));
            gridMenu->addAction(viewSetGridSize32Action); //, "Set Grid Size 32", KeyboardShortcut('6'));
            gridMenu->addAction(viewSetGridSize64Action); //, "Set Grid Size 64", KeyboardShortcut('7'));
            gridMenu->addAction(viewSetGridSize128Action); //, "Set Grid Size 128", KeyboardShortcut('8'));
            gridMenu->addAction(viewSetGridSize256Action); //, "Set Grid Size 256", KeyboardShortcut('9'));

            QMenu* cameraMenu = viewMenu->addMenu("Camera");
            cameraMenu->addAction(viewMoveCameraToNextPointAction); //addModifiableActionItem(CommandIds::Menu::ViewMoveCameraToNextPoint, "Move to Next Point", KeyboardShortcut('.'));
            cameraMenu->addAction(viewMoveCameraToPreviousPointAction); //addModifiableActionItem(CommandIds::Menu::ViewMoveCameraToPreviousPoint, "Move to Previous Point", KeyboardShortcut(','));
            cameraMenu->addAction(viewFocusCameraOnSelectionAction); //addModifiableActionItem(CommandIds::Menu::ViewFocusCameraOnSelection, "Focus on Selection", KeyboardShortcut('U', WXK_CONTROL));
            cameraMenu->addAction(viewMoveCameraToPositionAction); //addModifiableActionItem(CommandIds::Menu::ViewMoveCameraToPosition, "Move Camera to...");
            cameraMenu->addSeparator();

            viewMenu->addSeparator();
            viewMenu->addAction(viewIsolateSelectionAction); //addModifiableActionItem(CommandIds::Menu::ViewIsolateSelection, "Isolate", KeyboardShortcut('I', WXK_CONTROL));
            viewMenu->addAction(viewHideSelectionAction); //addModifiableActionItem(CommandIds::Menu::ViewHideSelection, "Hide", KeyboardShortcut('I', WXK_CONTROL, WXK_ALT));
            viewMenu->addAction(viewUnhideAllAction); //addModifiableActionItem(CommandIds::Menu::ViewUnhideAll, "Show All", KeyboardShortcut('I', WXK_CONTROL, WXK_SHIFT));

            viewMenu->addSeparator();
            viewMenu->addAction(viewSwitchToMapInspectorAction); //, "Switch to Map Inspector", KeyboardShortcut('1', WXK_CONTROL));
            viewMenu->addAction(viewSwitchToEntityInspectorAction); //, "Switch to Entity Inspector", KeyboardShortcut('2', WXK_CONTROL));
            viewMenu->addAction(viewSwitchToFaceInspectorAction); //, "Switch to Face Inspector", KeyboardShortcut('3', WXK_CONTROL));
            viewMenu->addSeparator();
            viewMenu->addAction(viewToggleInfoPanelAction); //, "Toggle Info Panel", KeyboardShortcut('4', WXK_CONTROL));
            viewMenu->addAction(viewToggleInspectorAction); //, "Toggle Inspector", KeyboardShortcut('5', WXK_CONTROL));
            viewMenu->addSeparator();
            viewMenu->addAction(viewToggleMaximizeCurrentViewAction); //, "Maximize Current View", KeyboardShortcut(WXK_SPACE, WXK_CONTROL));
            viewMenu->addSeparator();
            viewMenu->addAction(viewPreferencesAction); // wxID_PREFERENCES, "Preferences...");

            QMenu* runMenu = menuBar()->addMenu("Run");
            runMenu->addAction(runCompileAction); //CommandIds::Menu::RunCompile, "Compile...");
            runMenu->addAction(runLaunchAction); //CommandIds::Menu::RunLaunch, "Launch...");

#ifndef NDEBUG
            QMenu* debugMenu = menuBar()->addMenu("Debug");
            debugMenu->addAction(debugPrintVerticesAction); //(CommandIds::Menu::DebugPrintVertices, "Print Vertices");
            debugMenu->addAction(debugCreateBrushAction); //(CommandIds::Menu::DebugCreateBrush, "Create Brush...");
            debugMenu->addAction(debugCreateCubeAction); //(CommandIds::Menu::DebugCreateCube, "Create Cube...");
            debugMenu->addAction(debugClipWithFaceAction); //(CommandIds::Menu::DebugClipWithFace, "Clip Brush...");
            debugMenu->addAction(debugCopyJSShortcutsAction); //(CommandIds::Menu::DebugCopyJSShortcuts, "Copy Javascript Shortcut Map");
            debugMenu->addAction(debugCrashAction); //(CommandIds::Menu::DebugCrash, "Crash...");
            debugMenu->addAction(debugThrowExceptionDuringCommandAction); //(CommandIds::Menu::DebugThrowExceptionDuringCommand, "Throw Exception During Command");
            debugMenu->addAction(debugCrashReportDialogAction); //(CommandIds::Menu::DebugCrashReportDialog, "Show Crash Report Dialog");
            debugMenu->addAction(debugSetWindowSizeAction); //(CommandIds::Menu::DebugSetWindowSize, "Set Window Size...");
#endif

            QMenu* helpMenu = menuBar()->addMenu("Help");
            helpMenu->addAction(helpManualAction); //(wxID_HELP, "TrenchBroom Manual");
            helpMenu->addSeparator();
            helpMenu->addAction(helpAboutAction); //(wxID_ABOUT, "About TrenchBroom");
        }

        void MapFrame::updateGridActions() {
            viewToggleShowGridAction->setChecked(m_document->grid().visible());
            viewToggleSnapToGridAction->setChecked(m_document->grid().snap());

            QAction* actions[] = {
                viewSetGridSize0Point125Action,
                viewSetGridSize0Point25Action,
                viewSetGridSize0Point5Action,
                viewSetGridSize1Action,
                viewSetGridSize2Action,
                viewSetGridSize4Action,
                viewSetGridSize8Action,
                viewSetGridSize16Action,
                viewSetGridSize32Action,
                viewSetGridSize64Action,
                viewSetGridSize128Action,
                viewSetGridSize256Action
            };
            constexpr int numActions = static_cast<int>(sizeof(actions) / sizeof(actions[0]));
            const int gridSizeIndex = indexForGridSize(m_document->grid().size());

            for (int i = 0; i < numActions; ++i) {
                actions[i]->setChecked(i == gridSizeIndex);
            }

            viewIncGridSizeAction->setEnabled(canIncGridSize());
            viewDecGridSizeAction->setEnabled(canDecGridSize());

            // Update toolbar
            m_gridChoice->setCurrentIndex(indexForGridSize(m_document->grid().size()));
        }

        void MapFrame::updateToolActions() {
            editDeactivateToolAction->setEnabled(true);
            editDeactivateToolAction->setChecked(!m_mapView->anyToolActive());

            editToggleCreateComplexBrushToolAction->setEnabled(m_mapView->canToggleCreateComplexBrushTool());
            editToggleCreateComplexBrushToolAction->setChecked(m_mapView->createComplexBrushToolActive());

            editToggleClipToolAction->setEnabled(m_mapView->canToggleClipTool());
            editToggleClipToolAction->setChecked(m_mapView->clipToolActive());

            editToggleRotateObjectsToolAction->setEnabled(m_mapView->canToggleRotateObjectsTool());
            editToggleRotateObjectsToolAction->setChecked(m_mapView->rotateObjectsToolActive());

            editToggleScaleObjectsToolAction->setEnabled(m_mapView->canToggleScaleObjectsTool());
            editToggleScaleObjectsToolAction->setChecked(m_mapView->scaleObjectsToolActive());

            editToggleShearObjectsToolAction->setEnabled(m_mapView->canToggleShearObjectsTool());
            editToggleShearObjectsToolAction->setChecked(m_mapView->shearObjectsToolActive());

            editToggleVertexToolAction->setEnabled(m_mapView->canToggleVertexTools());
            editToggleVertexToolAction->setChecked(m_mapView->vertexToolActive());

            editToggleEdgeToolAction->setEnabled(m_mapView->canToggleVertexTools());
            editToggleEdgeToolAction->setChecked(m_mapView->edgeToolActive());

            editToggleFaceToolAction->setEnabled(m_mapView->canToggleVertexTools());
            editToggleFaceToolAction->setChecked(m_mapView->faceToolActive());
		}

		void MapFrame::updateOtherActions() {
		    // FIXME: MapDocument::persistent() does disk IO - don't do any IO in here

		    fileReloadPointFileAction->setEnabled(canReloadPointFile());
            fileUnloadPointFileAction->setEnabled(canUnloadPointFile());
            fileReloadPortalFileAction->setEnabled(canReloadPortalFile());
            fileUnloadPortalFileAction->setEnabled(canUnloadPortalFile());

            editCutAction->setEnabled(canCut());
            editCopyAction->setEnabled(canCopy());
            // For paste actions, see updateClipboardActions()
            editDuplicateAction->setEnabled(canDuplicate());
            editDeleteAction->setEnabled(canDelete());
            editSelectAllAction->setEnabled(canSelect());
            editSelectSiblingsAction->setEnabled(canSelectSiblings());
            editSelectTouchingAction->setEnabled(canSelectByBrush());
            editSelectInsideAction->setEnabled(canSelectByBrush());
            editSelectTallAction->setEnabled(canSelectTall());
            editSelectByLineNumberAction->setEnabled(canSelect());
            editSelectNoneAction->setEnabled(canDeselect());
            editGroupSelectedObjectsAction->setEnabled(canGroup());
            editUngroupSelectedObjectsAction->setEnabled(canUngroup());
            editCsgConvexMergeAction->setEnabled(canDoCsgConvexMerge());
            editCsgSubtractAction->setEnabled(canDoCsgSubtract());
            editCsgIntersectAction->setEnabled(canDoCsgIntersect());
            editCsgHollowAction->setEnabled(canDoCsgHollow());
            editReplaceTextureAction->setEnabled(true);
            editToggleTextureLockAction->setEnabled(true);
            editToggleTextureLockAction->setChecked(pref(Preferences::TextureLock));
            editToggleUVLockAction->setEnabled(true);
            editToggleUVLockAction->setChecked(pref(Preferences::UVLock));
            editSnapVerticesToIntegerAction->setEnabled(canSnapVertices());
            editSnapVerticesToGridAction->setEnabled(canSnapVertices());

            viewMoveCameraToNextPointAction->setEnabled(canMoveCameraToNextPoint());
            viewMoveCameraToPreviousPointAction->setEnabled(canMoveCameraToPreviousPoint());
            viewFocusCameraOnSelectionAction->setEnabled(canFocusCamera());
            viewMoveCameraToPositionAction->setEnabled(true);
            viewIsolateSelectionAction->setEnabled(canIsolate());
            viewHideSelectionAction->setEnabled(canHide());
            viewUnhideAllAction->setEnabled(true);
            viewSwitchToMapInspectorAction->setEnabled(true);
            viewSwitchToEntityInspectorAction->setEnabled(true);
            viewSwitchToFaceInspectorAction->setEnabled(true);
            viewToggleInfoPanelAction->setEnabled(true);
            viewToggleInfoPanelAction->setChecked(m_infoPanel->isVisible());
            viewToggleInspectorAction->setEnabled(true);
            //viewToggleInspectorAction->setChecked(m_inspector->isVisible());
            viewToggleMaximizeCurrentViewAction->setEnabled(m_mapView->canMaximizeCurrentView());
            viewToggleMaximizeCurrentViewAction->setChecked(m_mapView->currentViewMaximized());
            viewPreferencesAction->setEnabled(true);
            runCompileAction->setEnabled(canCompile());
            runLaunchAction->setEnabled(canLaunch());
            debugPrintVerticesAction->setEnabled(true);
            debugCreateBrushAction->setEnabled(true);
            debugCreateCubeAction->setEnabled(true);
            debugClipWithFaceAction->setEnabled(m_document->selectedNodes().hasOnlyBrushes());
            debugCopyJSShortcutsAction->setEnabled(true);
            debugCrashAction->setEnabled(true);
            debugThrowExceptionDuringCommandAction->setEnabled(true);
            debugCrashReportDialogAction->setEnabled(true);
            debugSetWindowSizeAction->setEnabled(true);
            helpManualAction->setEnabled(true);
            helpAboutAction->setEnabled(true);
            flipObjectsHorizontallyAction->setEnabled(m_mapView->canFlipObjects());
            flipObjectsVerticallyAction->setEnabled(m_mapView->canFlipObjects());
		}

		void MapFrame::updateUndoRedoActions() {
            // FIXME:
		}

        void MapFrame::updateClipboardActions() {
            const bool paste = canPaste();
            editPasteAction->setEnabled(paste);
            editPasteAtOriginalPositionAction->setEnabled(paste);
        }

#if 0
        void MapFrame::addRecentDocumentsMenu(wxMenuBar* menuBar) {
            const ActionManager& actionManager = ActionManager::instance();
            wxMenu* recentDocumentsMenu = actionManager.findRecentDocumentsMenu(menuBar);
            ensure(recentDocumentsMenu != nullptr, "recentDocumentsMenu is null");

            TrenchBroomApp& app = TrenchBroomApp::instance();
            app.addRecentDocumentMenu(recentDocumentsMenu);
        }

        void MapFrame::removeRecentDocumentsMenu(wxMenuBar* menuBar) {
            const ActionManager& actionManager = ActionManager::instance();
            wxMenu* recentDocumentsMenu = actionManager.findRecentDocumentsMenu(menuBar);
            ensure(recentDocumentsMenu != nullptr, "recentDocumentsMenu is null");

            TrenchBroomApp& app = TrenchBroomApp::instance();
            app.removeRecentDocumentMenu(recentDocumentsMenu);
        }
#endif

        void MapFrame::updateRecentDocumentsMenu() {
		    // FIXME: recents
#if 0
            if (m_document->path().isAbsolute())
                View::TrenchBroomApp::instance().updateRecentDocument(m_document->path());
#endif
        }

        void MapFrame::createGui() {
            TrenchBroom::View::setWindowIcon(this);
            setWindowTitle("TrenchBroom");

            // FIXME: handle sash gravity, persistence
            m_hSplitter = new QSplitter(Qt::Horizontal);
            m_hSplitter->setChildrenCollapsible(false);
            //m_hSplitter->SetName("MapFrameHSplitter");

            m_vSplitter = new QSplitter(Qt::Vertical);
            m_vSplitter->setChildrenCollapsible(false);
            //m_vSplitter->SetName("MapFrameVSplitter");

            m_infoPanel = new InfoPanel(nullptr, m_document);
            m_console = m_infoPanel->console();

            m_mapView = new SwitchableMapViewContainer(nullptr, m_console, m_document, *m_contextManager);

            //m_inspector = new Inspector(m_hSplitter, m_document, *m_contextManager);

            //m_mapView->connectTopWidgets(m_inspector);

            // Add widgets to splitters
            m_vSplitter->addWidget(m_mapView);
            m_vSplitter->addWidget(m_infoPanel);

            m_hSplitter->addWidget(m_vSplitter);
            //m_hSplitter->addWidget(m_inspector);

            // Configure minimum sizes
            m_mapView->setMinimumSize(100, 100);
            m_infoPanel->setMinimumSize(100, 100);

            m_vSplitter->setMinimumSize(100, 100);
//            m_inspector->setMinimumSize(350, 100);

            // Configure the sash gravity so the first widget gets most of the space
            m_hSplitter->setSizes(QList<int>{1'000'000, 1});
            m_vSplitter->setSizes(QList<int>{1'000'000, 1});

            QVBoxLayout* frameSizer = new QVBoxLayout();
            frameSizer->setContentsMargins(0, 0, 0, 0);
#if !defined __APPLE__
            frameSizer->addWidget(new BorderLine(nullptr));
#endif
            frameSizer->addWidget(m_hSplitter);

            // FIXME:
//            wxPersistenceManager::Get().RegisterAndRestore(m_hSplitter);
//            wxPersistenceManager::Get().RegisterAndRestore(m_vSplitter);

            // NOTE: you can't set the layout of a QMainWindow, so make another widget to wrap this layout in
            QWidget* layoutWrapper = new QWidget();
            layoutWrapper->setLayout(frameSizer);

            setCentralWidget(layoutWrapper);
        }

        void MapFrame::createToolBar() {
		    QToolBar* toolBar = addToolBar("Toolbar");
		    toolBar->addAction(editDeactivateToolAction);
            toolBar->addAction(editToggleCreateComplexBrushToolAction);
            toolBar->addAction(editToggleClipToolAction);
            toolBar->addAction(editToggleVertexToolAction);
            toolBar->addAction(editToggleEdgeToolAction);
            toolBar->addAction(editToggleFaceToolAction);
            toolBar->addAction(editToggleRotateObjectsToolAction);
            toolBar->addAction(editToggleScaleObjectsToolAction);
            toolBar->addAction(editToggleShearObjectsToolAction);
            toolBar->addSeparator();
            toolBar->addAction(editDuplicateAction);
            toolBar->addAction(flipObjectsHorizontallyAction);
            toolBar->addAction(flipObjectsVerticallyAction);
            toolBar->addSeparator();
            toolBar->addAction(editToggleTextureLockAction);
            toolBar->addAction(editToggleUVLockAction);
            toolBar->addSeparator();

            const QString gridSizes[12] = { "Grid 0.125", "Grid 0.25", "Grid 0.5", "Grid 1", "Grid 2", "Grid 4", "Grid 8", "Grid 16", "Grid 32", "Grid 64", "Grid 128", "Grid 256" };
            m_gridChoice = new QComboBox();
            for (int i = 0; i < 12; ++i) {
                m_gridChoice->addItem(gridSizes[i], QVariant(gridSizeForIndex(i)));
            }
            toolBar->addWidget(m_gridChoice);
        }

        void MapFrame::createStatusBar() {
            m_statusBarLabel = new QLabel();
            statusBar()->addWidget(m_statusBarLabel);
        }
        
        static Model::AttributableNode* commonEntityForBrushList(const Model::BrushList& list) {
            if (list.empty())
                return nullptr;
            
            Model::AttributableNode* firstEntity = list.front()->entity();
            bool multipleEntities = false;
            
            for (const Model::Brush* brush : list) {
                if (brush->entity() != firstEntity) {
                    multipleEntities = true;
                }
            }

            if (multipleEntities) {
                return nullptr;
            } else {
                return firstEntity;
            }
        }
        
        static String commonClassnameForEntityList(const Model::EntityList& list) {
            if (list.empty())
                return "";
            
            const String firstClassname = list.front()->classname();
            bool multipleClassnames = false;
            
            for (const Model::Entity* entity : list) {
                if (entity->classname() != firstClassname) {
                    multipleClassnames = true;
                }
            }
            
            if (multipleClassnames) {
                return "";
            } else {
                return firstClassname;
            }
        }
        
        static String numberWithSuffix(size_t count, const String &singular, const String &plural) {
            return std::to_string(count) + " " + StringUtils::safePlural(count, singular, plural);
        }
        
        static QString describeSelection(const MapDocument* document) {
            const QString DblArrow = QString(" ") + QString(QChar(0x00BB)) + QString(" ");
            const QString Arrow = QString(" ") + QString(QChar(0x203A)) + QString(" ");

            QString result;
            
            // current layer
            result += QString::fromStdString(document->currentLayer()->name()) + DblArrow;
            
            // open groups
            std::list<Model::Group*> groups;
            for (Model::Group* group = document->currentGroup(); group != nullptr; group = group->group()) {
                groups.push_front(group);
            }
            for (Model::Group* group : groups) {
                result += QString::fromStdString(group->name()) + Arrow;
            }
            
            // build a vector of strings describing the things that are selected
            StringList tokens;
            
            const auto &selectedNodes = document->selectedNodes();
            
            // selected brushes
            if (!selectedNodes.brushes().empty()) {
                Model::AttributableNode *commonEntity = commonEntityForBrushList(selectedNodes.brushes());
                
                // if all selected brushes are from the same entity, print the entity name
                String token = numberWithSuffix(selectedNodes.brushes().size(), "brush", "brushes");
                if (commonEntity) {
                    token += " (" + commonEntity->classname() + ")";
                } else {
                    token += " (multiple entities)";
                }
                tokens.push_back(token);
            }

            // selected brush faces
            if (document->hasSelectedBrushFaces()) {
                const auto token = numberWithSuffix(document->selectedBrushFaces().size(), "face", "faces");
                tokens.push_back(token);
            }

            // entities
            if (!selectedNodes.entities().empty()) {
                String commonClassname = commonClassnameForEntityList(selectedNodes.entities());
                
                String token = numberWithSuffix(selectedNodes.entities().size(), "entity", "entities");
                if (commonClassname != "") {
                    token += " (" + commonClassname + ")";
                } else {
                    token += " (multiple classnames)";
                }
                tokens.push_back(token);
            }
            
            // groups
            if (!selectedNodes.groups().empty()) {
                tokens.push_back(numberWithSuffix(selectedNodes.groups().size(), "group", "groups"));
            }
            
            // layers
            if (!selectedNodes.layers().empty()) {
                tokens.push_back(numberWithSuffix(selectedNodes.layers().size(), "layer", "layers"));
            }
            
            if (tokens.empty()) {
                tokens.push_back("nothing");
            }
            
            // now, turn `tokens` into a comma-separated string
            result += QString::fromStdString(StringUtils::join(tokens, ", ", ", and ", " and ")) + " selected";
            
            return result;
        }
        
        void MapFrame::updateStatusBar() {
            m_statusBarLabel->setText(QString(describeSelection(m_document.get())));
        }
        
        void MapFrame::bindObservers() {
            PreferenceManager& prefs = PreferenceManager::instance();
            prefs.preferenceDidChangeNotifier.addObserver(this, &MapFrame::preferenceDidChange);

            m_document->documentWasClearedNotifier.addObserver(this, &MapFrame::documentWasCleared);
            m_document->documentWasNewedNotifier.addObserver(this, &MapFrame::documentDidChange);
            m_document->documentWasLoadedNotifier.addObserver(this, &MapFrame::documentDidChange);
            m_document->documentWasSavedNotifier.addObserver(this, &MapFrame::documentDidChange);
            m_document->documentModificationStateDidChangeNotifier.addObserver(this, &MapFrame::documentModificationStateDidChange);
            m_document->selectionDidChangeNotifier.addObserver(this, &MapFrame::selectionDidChange);
            m_document->currentLayerDidChangeNotifier.addObserver(this, &MapFrame::currentLayerDidChange);
            m_document->groupWasOpenedNotifier.addObserver(this, &MapFrame::groupWasOpened);
            m_document->groupWasClosedNotifier.addObserver(this, &MapFrame::groupWasClosed);
            
            Grid& grid = m_document->grid();
            grid.gridDidChangeNotifier.addObserver(this, &MapFrame::gridDidChange);

            m_mapView->mapViewToolBox()->toolActivatedNotifier.addObserver(this, &MapFrame::toolActivated);
            m_mapView->mapViewToolBox()->toolDeactivatedNotifier.addObserver(this, &MapFrame::toolDeactivated);
        }

        void MapFrame::unbindObservers() {
            PreferenceManager& prefs = PreferenceManager::instance();
            assertResult(prefs.preferenceDidChangeNotifier.removeObserver(this, &MapFrame::preferenceDidChange));

            m_document->documentWasClearedNotifier.removeObserver(this, &MapFrame::documentWasCleared);
            m_document->documentWasNewedNotifier.removeObserver(this, &MapFrame::documentDidChange);
            m_document->documentWasLoadedNotifier.removeObserver(this, &MapFrame::documentDidChange);
            m_document->documentWasSavedNotifier.removeObserver(this, &MapFrame::documentDidChange);
            m_document->documentModificationStateDidChangeNotifier.removeObserver(this, &MapFrame::documentModificationStateDidChange);
            m_document->selectionDidChangeNotifier.removeObserver(this, &MapFrame::selectionDidChange);
            m_document->currentLayerDidChangeNotifier.removeObserver(this, &MapFrame::currentLayerDidChange);
            m_document->groupWasOpenedNotifier.removeObserver(this, &MapFrame::groupWasOpened);
            m_document->groupWasClosedNotifier.removeObserver(this, &MapFrame::groupWasClosed);
            
            Grid& grid = m_document->grid();
            grid.gridDidChangeNotifier.removeObserver(this, &MapFrame::gridDidChange);

            m_mapView->mapViewToolBox()->toolActivatedNotifier.removeObserver(this, &MapFrame::toolActivated);
            m_mapView->mapViewToolBox()->toolDeactivatedNotifier.removeObserver(this, &MapFrame::toolDeactivated);
        }

        void MapFrame::documentWasCleared(View::MapDocument* document) {
            updateTitle();
        }

        void MapFrame::documentDidChange(View::MapDocument* document) {
            updateTitle();
            updateRecentDocumentsMenu();
        }

        void MapFrame::documentModificationStateDidChange() {
            updateTitle();
        }

        void MapFrame::preferenceDidChange(const IO::Path& path) {
            if (path == Preferences::MapViewLayout.path()) {
                m_mapView->switchToMapView(static_cast<MapViewLayout>(pref(Preferences::MapViewLayout)));
            }
        }

        void MapFrame::gridDidChange() {
            const Grid& grid = m_document->grid();
            updateGridActions();
        }

        void MapFrame::toolActivated(Tool* tool) {
		    updateToolActions();
		    updateOtherActions();
		}

        void MapFrame::toolDeactivated(Tool* tool) {
            updateToolActions();
            updateOtherActions();
        }
        
        void MapFrame::selectionDidChange(const Selection& selection) {
            updateStatusBar();
            updateToolActions();
            updateOtherActions();
        }
        
        void MapFrame::currentLayerDidChange(const TrenchBroom::Model::Layer* layer) {
            updateStatusBar();
        }
        
        void MapFrame::groupWasOpened(Model::Group* group) {
            updateStatusBar();
        }
        
        void MapFrame::groupWasClosed(Model::Group* group) {
            updateStatusBar();
        }

        void MapFrame::bindEvents() {

            // FIXME:
#if 0

            Bind(wxEVT_UPDATE_UI, &MapFrame::OnUpdateUI, this, wxID_SAVE);
            Bind(wxEVT_UPDATE_UI, &MapFrame::OnUpdateUI, this, wxID_SAVEAS);
            Bind(wxEVT_UPDATE_UI, &MapFrame::OnUpdateUI, this, wxID_CLOSE);
            Bind(wxEVT_UPDATE_UI, &MapFrame::OnUpdateUI, this, wxID_UNDO);
            Bind(wxEVT_UPDATE_UI, &MapFrame::OnUpdateUI, this, wxID_REDO);
            Bind(wxEVT_UPDATE_UI, &MapFrame::OnUpdateUI, this, wxID_CUT);
            Bind(wxEVT_UPDATE_UI, &MapFrame::OnUpdateUI, this, wxID_COPY);
            Bind(wxEVT_UPDATE_UI, &MapFrame::OnUpdateUI, this, wxID_PASTE);
            Bind(wxEVT_UPDATE_UI, &MapFrame::OnUpdateUI, this, wxID_DUPLICATE);
            Bind(wxEVT_UPDATE_UI, &MapFrame::OnUpdateUI, this, CommandIds::Menu::Lowest, CommandIds::Menu::Highest);

            Bind(wxEVT_UPDATE_UI, &MapFrame::OnUpdateUI, this, CommandIds::Actions::FlipObjectsHorizontally);
            Bind(wxEVT_UPDATE_UI, &MapFrame::OnUpdateUI, this, CommandIds::Actions::FlipObjectsVertically);

            Bind(wxEVT_CLOSE_WINDOW, &MapFrame::OnClose, this);
            connect(m_autosaveTimer, &QTimer::timeout, this, &MapFrame::OnAutosaveTimer);
			Bind(wxEVT_CHILD_FOCUS, &MapFrame::OnChildFocus, this);

#if defined(_WIN32)
            Bind(wxEVT_ACTIVATE, &MapFrame::OnActivate, this);
#endif

            m_gridChoice->Bind(wxEVT_CHOICE, &MapFrame::OnToolBarSetGridSize, this);
#endif

            connect(qApp, &QApplication::focusChanged, this, &MapFrame::onFocusChange);
            connect(m_gridChoice, QOverload<int>::of(&QComboBox::activated), this, &MapFrame::OnToolBarSetGridSize);

            connect(QApplication::clipboard(), &QClipboard::dataChanged, this, &MapFrame::updateClipboardActions);
        }

        void MapFrame::OnFileSave() {
            saveDocument();
        }

        void MapFrame::OnFileSaveAs() {
            saveDocumentAs();
        }

        void MapFrame::OnFileExportObj() {
            exportDocumentAsObj();
        }

        void MapFrame::OnFileLoadPointFile() {
            QString defaultDir;
            if (!m_document->path().isEmpty())
                defaultDir = QString::fromStdString(m_document->path().deleteLastComponent().asString());

            const QString fileName = QFileDialog::getOpenFileName(this, "Load Point File", defaultDir, "Point files (*.pts);;Any files (*.*)");

            if (!fileName.isEmpty())
                m_document->loadPointFile(IO::Path(fileName.toStdString()));
        }

        void MapFrame::OnFileReloadPointFile() {
            if (canReloadPointFile()) {
                m_document->reloadPointFile();
            }
        }

        void MapFrame::OnFileUnloadPointFile() {
            if (canUnloadPointFile())
                m_document->unloadPointFile();
        }
        
        void MapFrame::OnFileLoadPortalFile() {
            QString defaultDir;
            if (!m_document->path().isEmpty()) {
                defaultDir = QString::fromStdString(m_document->path().deleteLastComponent().asString());
            }

            const QString fileName = QFileDialog::getOpenFileName(this, "Load Portal File", defaultDir, "Portal files (*.prt);;Any files (*.*)");

            if (!fileName.isEmpty()) {
                m_document->loadPortalFile(IO::Path(fileName.toStdString()));
            }
        }

        void MapFrame::OnFileReloadPortalFile() {
            if (canReloadPortalFile()) {
                m_document->reloadPortalFile();
            }
        }

        void MapFrame::OnFileUnloadPortalFile() {
            if (canUnloadPortalFile()) {
                m_document->unloadPortalFile();
            }
        }

        void MapFrame::OnFileReloadTextureCollections() {
            m_document->reloadTextureCollections();
        }

        void MapFrame::OnFileReloadEntityDefinitions() {
            m_document->reloadEntityDefinitions();
        }

        void MapFrame::OnFileClose() {
            close();
        }

        void MapFrame::OnEditUndo() {
            if (canUndo()) { // on gtk, menu shortcuts remain enabled even if the menu item is disabled
                undo();
            }
        }

        void MapFrame::OnEditRedo() {
            if (canRedo()) { // on gtk, menu shortcuts remain enabled even if the menu item is disabled
                redo();
            }
        }

        void MapFrame::OnEditRepeat() {
            m_document->repeatLastCommands();
        }

        void MapFrame::OnEditClearRepeat() {
            m_document->clearRepeatableCommands();
        }

        void MapFrame::OnEditCut() {
            if (canCut()) { // on gtk, menu shortcuts remain enabled even if the menu item is disabled
                copyToClipboard();
                Transaction transaction(m_document, "Cut");
                m_document->deleteObjects();
            }
        }

        void MapFrame::OnEditCopy() {
            if (canCopy()) { // on gtk, menu shortcuts remain enabled even if the menu item is disabled
                copyToClipboard();
            }
        }

        void MapFrame::copyToClipboard() {
            QClipboard *clipboard = QApplication::clipboard();

            String str;
            if (m_document->hasSelectedNodes())
                str = m_document->serializeSelectedNodes();
            else if (m_document->hasSelectedBrushFaces())
                str = m_document->serializeSelectedBrushFaces();

            clipboard->setText(QString::fromStdString(str));
        }

        void MapFrame::OnEditPaste() {
            if (canPaste()) { // on gtk, menu shortcuts remain enabled even if the menu item is disabled
                const vm::bbox3 referenceBounds = m_document->referenceBounds();
                Transaction transaction(m_document);
                if (paste() == PT_Node && m_document->hasSelectedNodes()) {
                    const vm::bbox3 bounds = m_document->selectionBounds();
                    const vm::vec3 delta = m_mapView->pasteObjectsDelta(bounds, referenceBounds);
                    m_document->translateObjects(delta);
                }
            }
        }

        void MapFrame::OnEditPasteAtOriginalPosition() {
            if (canPaste()) { // on gtk, menu shortcuts remain enabled even if the menu item is disabled
                paste();
            }
        }

        PasteType MapFrame::paste() {
            QClipboard *clipboard = QApplication::clipboard();
            const QString qtext = clipboard->text();

            if (qtext.isEmpty()) {
                logger()->error("Clipboard is empty");
                return PT_Failed;
            }

            const String text = qtext.toStdString();
            return m_document->paste(text);
        }

        void MapFrame::OnEditDelete() {
            if (canDelete()) { // on gtk, menu shortcuts remain enabled even if the menu item is disabled
                if (m_mapView->clipToolActive())
                    m_mapView->clipTool()->removeLastPoint();
                else if (m_mapView->vertexToolActive())
                    m_mapView->vertexTool()->removeSelection();
                else if (m_mapView->edgeToolActive())
                    m_mapView->edgeTool()->removeSelection();
                else if (m_mapView->faceToolActive())
                    m_mapView->faceTool()->removeSelection();
                else if (!m_mapView->anyToolActive())
                    m_document->deleteObjects();
            }
        }

        void MapFrame::OnEditDuplicate() {
            if (canDuplicate()) { // on gtk, menu shortcuts remain enabled even if the menu item is disabled
                m_document->duplicateObjects();
            }
        }

        void MapFrame::OnEditSelectAll() {
            if (canSelect()) { // on gtk, menu shortcuts remain enabled even if the menu item is disabled
                m_document->selectAllNodes();
            }
        }

        void MapFrame::OnEditSelectSiblings() {
            if (canSelectSiblings()) { // on gtk, menu shortcuts remain enabled even if the menu item is disabled
                m_document->selectSiblings();
            }
        }

        void MapFrame::OnEditSelectTouching() {
            if (canSelectByBrush()) { // on gtk, menu shortcuts remain enabled even if the menu item is disabled
                m_document->selectTouching(true);
            }
        }

        void MapFrame::OnEditSelectInside() {
            if (canSelectByBrush()) { // on gtk, menu shortcuts remain enabled even if the menu item is disabled
                m_document->selectInside(true);
            }
        }

        void MapFrame::OnEditSelectTall() {
            if (canSelectTall()) { // on gtk, menu shortcuts remain enabled even if the menu item is disabled
                m_mapView->selectTall();
            }
        }

        void MapFrame::OnEditSelectByLineNumber() {
            if (canSelect()) { // on gtk, menu shortcuts remain enabled even if the menu item is disabled
                const auto string = QInputDialog::getText(this, "Select by Line Numbers", "Enter a comma- or space separated list of line numbers.");
                if (string.isEmpty())
                    return;

                std::vector<size_t> positions;
                for (const QString& token : string.split(", ")) {
                    bool ok;
                    long position = token.toLong(&ok);
                    if (ok && position > 0) {
                        positions.push_back(static_cast<size_t>(position));
                    }
                }

                m_document->selectNodesWithFilePosition(positions);
            }
        }

        void MapFrame::OnEditSelectNone() {
            if (canDeselect()) { // on gtk, menu shortcuts remain enabled even if the menu item is disabled
                m_document->deselectAll();
            }
        }

        void MapFrame::OnEditGroupSelectedObjects() {
            if (canGroup()) { // on gtk, menu shortcuts remain enabled even if the menu item is disabled
                const String name = queryGroupName(this);
                if (!name.empty())
                    m_document->groupSelection(name);
            }
        }

        void MapFrame::OnEditUngroupSelectedObjects() {
            if (canUngroup()) { // on gtk, menu shortcuts remain enabled even if the menu item is disabled
                m_document->ungroupSelection();
            }
        }

        void MapFrame::OnEditReplaceTexture() {
		    // FIXME:
#if 0
            ReplaceTextureDialog dialog(this, m_document, *m_contextManager);
            dialog.CenterOnParent();
            dialog.ShowModal();
#endif
        }

        void MapFrame::OnEditDeactivateTool() {
            m_mapView->deactivateTool();
        }

        void MapFrame::OnEditToggleCreateComplexBrushTool() {
            if (m_mapView->canToggleCreateComplexBrushTool()) { // on gtk, menu shortcuts remain enabled even if the menu item is disabled
                m_mapView->toggleCreateComplexBrushTool();
            }
        }

        void MapFrame::OnEditToggleClipTool() {
            if (m_mapView->canToggleClipTool()) { // on gtk, menu shortcuts remain enabled even if the menu item is disabled
                m_mapView->toggleClipTool();
            }
        }

        void MapFrame::OnEditToggleRotateObjectsTool() {
            if (m_mapView->canToggleRotateObjectsTool()) { // on gtk, menu shortcuts remain enabled even if the menu item is disabled
                m_mapView->toggleRotateObjectsTool();
            }
        }

        void MapFrame::OnEditToggleScaleObjectsTool() {
            if (m_mapView->canToggleScaleObjectsTool()) { // on gtk, menu shortcuts remain enabled even if the menu item is disabled
                m_mapView->toggleScaleObjectsTool();
            }
        }

        void MapFrame::OnEditToggleShearObjectsTool() {
            if (m_mapView->canToggleShearObjectsTool()) { // on gtk, menu shortcuts remain enabled even if the menu item is disabled
                m_mapView->toggleShearObjectsTool();
            }
        }
        
        void MapFrame::OnEditToggleVertexTool() {
            if (m_mapView->canToggleVertexTools()) { // on gtk, menu shortcuts remain enabled even if the menu item is disabled
                m_mapView->toggleVertexTool();
            }
        }
        
        void MapFrame::OnEditToggleEdgeTool() {
            if (m_mapView->canToggleVertexTools()) { // on gtk, menu shortcuts remain enabled even if the menu item is disabled
                m_mapView->toggleEdgeTool();
            }
        }
        
        void MapFrame::OnEditToggleFaceTool() {
            if (m_mapView->canToggleVertexTools()) { // on gtk, menu shortcuts remain enabled even if the menu item is disabled
                m_mapView->toggleFaceTool();
            }
        }

        void MapFrame::OnEditCsgConvexMerge() {
            if (canDoCsgConvexMerge()) { // on gtk, menu shortcuts remain enabled even if the menu item is disabled
                if (m_mapView->vertexToolActive()) {
                    m_mapView->vertexTool()->csgConvexMerge();
                } else if (m_mapView->edgeToolActive()) {
                    m_mapView->edgeTool()->csgConvexMerge();
                } else if (m_mapView->faceToolActive()) {
                    m_mapView->faceTool()->csgConvexMerge();
                } else {
                    m_document->csgConvexMerge();
                }
            }
        }

        void MapFrame::OnEditCsgSubtract() {
            if (canDoCsgSubtract()) { // on gtk, menu shortcuts remain enabled even if the menu item is disabled
                m_document->csgSubtract();
            }
        }

        void MapFrame::OnEditCsgIntersect() {
            if (canDoCsgIntersect()) { // on gtk, menu shortcuts remain enabled even if the menu item is disabled
                m_document->csgIntersect();
            }
        }

        void MapFrame::OnEditCsgHollow() {
            if (canDoCsgHollow()) { // on gtk, menu shortcuts remain enabled even if the menu item is disabled
                m_document->csgHollow();
            }
        }

        void MapFrame::OnEditToggleTextureLock() {
            PreferenceManager::instance().set(Preferences::TextureLock, !pref(Preferences::TextureLock));
            PreferenceManager::instance().saveChanges();
        }

        void MapFrame::OnEditToggleUVLock() {
            PreferenceManager::instance().set(Preferences::UVLock, !pref(Preferences::UVLock));
            PreferenceManager::instance().saveChanges();
        }

        void MapFrame::OnEditSnapVerticesToInteger() {
            if (canSnapVertices()) { // on gtk, menu shortcuts remain enabled even if the menu item is disabled
                m_document->snapVertices(1u);
            }
        }
        
        void MapFrame::OnEditSnapVerticesToGrid() {
            if (canSnapVertices()) { // on gtk, menu shortcuts remain enabled even if the menu item is disabled
                m_document->snapVertices(m_document->grid().actualSize());
            }
        }

        void MapFrame::OnViewToggleShowGrid() {
            m_document->grid().toggleVisible();
        }

        void MapFrame::OnViewToggleSnapToGrid() {
            m_document->grid().toggleSnap();
        }

        void MapFrame::OnViewIncGridSize() {
            if (canIncGridSize()) { // on gtk, menu shortcuts remain enabled even if the menu item is disabled
                m_document->grid().incSize();
            }
        }

        void MapFrame::OnViewDecGridSize() {
            if (canDecGridSize()) { // on gtk, menu shortcuts remain enabled even if the menu item is disabled
                m_document->grid().decSize();
            }
        }

        void MapFrame::OnViewSetGridSize() {
		    QAction* caller = dynamic_cast<QAction*>(sender());
            m_document->grid().setSize(caller->data().toInt());
        }

        void MapFrame::OnViewMoveCameraToNextPoint() {
            if (canMoveCameraToNextPoint()) { // on gtk, menu shortcuts remain enabled even if the menu item is disabled
                m_mapView->moveCameraToNextTracePoint();
            }
        }

        void MapFrame::OnViewMoveCameraToPreviousPoint() {
            if (canMoveCameraToPreviousPoint()) { // on gtk, menu shortcuts remain enabled even if the menu item is disabled
                m_mapView->moveCameraToPreviousTracePoint();
            }
        }

        void MapFrame::OnViewFocusCameraOnSelection() {
            if (canFocusCamera()) { // on gtk, menu shortcuts remain enabled even if the menu item is disabled
                m_mapView->focusCameraOnSelection(true);
            }
        }

        void MapFrame::OnViewMoveCameraToPosition() {
            bool ok = false;
            const QString str = QInputDialog::getText(this, "Move Camera", "Enter a position (x y z) for the camera.", QLineEdit::Normal, "0.0 0.0 0.0", &ok);
            if (ok) {
                const vm::vec3 position = vm::vec3::parse(str.toStdString());
                m_mapView->moveCameraToPosition(position, true);
            }
        }
        
        void MapFrame::OnViewHideSelectedObjects() {
            if (canHide()) { // on gtk, menu shortcuts remain enabled even if the menu item is disabled
                m_document->hideSelection();
            }
        }
        
        void MapFrame::OnViewIsolateSelectedObjects() {
            if (canIsolate()) { // on gtk, menu shortcuts remain enabled even if the menu item is disabled
                m_document->isolate(m_document->selectedNodes().nodes());
            }
        }
        
        void MapFrame::OnViewShowHiddenObjects() {
            m_document->showAll();
        }

        void MapFrame::OnViewSwitchToMapInspector() {
            // FIXME:
//            switchToInspectorPage(Inspector::InspectorPage_Map);
        }

        void MapFrame::OnViewSwitchToEntityInspector() {
            // FIXME:
//            switchToInspectorPage(Inspector::InspectorPage_Entity);
        }

        void MapFrame::OnViewSwitchToFaceInspector() {
            // FIXME:
//            switchToInspectorPage(Inspector::InspectorPage_Face);
        }

        // FIXME:
#if 0
        void MapFrame::switchToInspectorPage(const Inspector::InspectorPage page) {
            ensureInspectorVisible();
            m_inspector->switchToPage(page);
        }
#endif
        void MapFrame::ensureInspectorVisible() {
		    // FIXME:
//            if (m_hSplitter->isMaximized(m_vSplitter))
//                m_hSplitter->restore();
        }

        void MapFrame::OnViewToggleMaximizeCurrentView() {
            m_mapView->toggleMaximizeCurrentView();
        }

        void MapFrame::OnViewToggleInfoPanel() {
            m_infoPanel->setHidden(!m_infoPanel->isHidden());
        }

        void MapFrame::OnViewToggleInspector() {
            // FIXME:
//            if (m_hSplitter->isMaximized(m_vSplitter))
//                m_hSplitter->restore();
//            else
//                m_hSplitter->maximize(m_vSplitter);
        }

        void MapFrame::OnRunCompile() {
            // FIXME:
//            if (m_compilationDialog == nullptr) {
//                m_compilationDialog = new CompilationDialog(this);
//                m_compilationDialog->Show();
//            } else {
//                m_compilationDialog->Raise();
//            }
        }

        void MapFrame::compilationDialogWillClose() {
            // FIXME:
//            m_compilationDialog = nullptr;
        }

        void MapFrame::OnRunLaunch() {
            // FIXME:
//            LaunchGameEngineDialog dialog(this, m_document);
//            dialog.ShowModal();
        }
        
        void MapFrame::OnDebugPrintVertices() {
            m_document->printVertices();
        }

        void MapFrame::OnDebugCreateBrush() {
            bool ok = false;
            const QString str = QInputDialog::getText(this, "Create Brush", "Enter a list of at least 4 points (x y z) (x y z) ...", QLineEdit::Normal, "", &ok);
            if (ok) {
                std::vector<vm::vec3> positions;
                vm::vec3::parseAll(str.toStdString(), std::back_inserter(positions));
                m_document->createBrush(positions);
            }
        }

        void MapFrame::OnDebugCreateCube() {
            bool ok = false;
            const QString str = QInputDialog::getText(this, "Create Cube", "Enter bounding box size", QLineEdit::Normal, "", &ok);
            if (ok) {
                const double size = str.toDouble();
                const vm::bbox3 bounds(size / 2.0);
                const auto posArray = bounds.vertices();
                const auto posList = std::vector<vm::vec3>(std::begin(posArray), std::end(posArray));
                m_document->createBrush(posList);
            }
        }
        
        void MapFrame::OnDebugClipBrush() {
            bool ok = false;
            const QString str = QInputDialog::getText(this, "Clip Brush", "Enter face points ( x y z ) ( x y z ) ( x y z )", QLineEdit::Normal, "", &ok);
            if (ok) {
                std::vector<vm::vec3> points;
                vm::vec3::parseAll(str.toStdString(), std::back_inserter(points));
                assert(points.size() == 3);
                m_document->clipBrushes(points[0], points[1], points[2]);
            }
        }

        void MapFrame::OnDebugCopyJSShortcutMap() {
            QClipboard *clipboard = QApplication::clipboard();

            // FIXME: reimplement
//            const String str = ActionManager::instance().getJSTable();
//            clipboard->setText(QString::fromStdString(str));
        }

#ifdef __clang__
#pragma clang diagnostic push
#pragma clang diagnostic ignored "-Wold-style-cast"
#pragma clang diagnostic ignored "-Wcast-qual"
#endif
        static void debugSegfault() {
            volatile void *test = nullptr;
            printf("%p\n", *((void **)test));
        }
#ifdef __clang__
#pragma clang diagnostic pop
#endif

        static void debugException() {
            Exception e;
            throw e;
        }

        void MapFrame::OnDebugCrash() {
            QStringList items;
            items << "Null pointer dereference" << "Unhandled exception";

            bool ok;
            const QString item = QInputDialog::getItem(this, "Crash", "Choose a crash type", items, 0, false, &ok);
            if (ok) {
                const int idx = items.indexOf(item);
                if (idx == 0) {
                    debugSegfault();
                } else if (idx == 1) {
                    debugException();
                }
            }
        }

        void MapFrame::OnDebugThrowExceptionDuringCommand() {
            m_document->throwExceptionDuringCommand();
        }

        void MapFrame::OnDebugSetWindowSize() {
            bool ok = false;
            const QString str = QInputDialog::getText(this, "Window Size", "Enter Size (W H)", QLineEdit::Normal, "1920 1080", &ok);
            if (ok) {
                const auto size = vm::vec2i::parse(str.toStdString());
                resize(size.x(), size.y());
            }
        }

        void MapFrame::OnFlipObjectsHorizontally() {
            if (m_mapView->canFlipObjects()) { // on gtk, menu shortcuts remain enabled even if the menu item is disabled
                m_mapView->flipObjects(vm::direction::left);
            }
        }

        void MapFrame::OnFlipObjectsVertically() {
            if (m_mapView->canFlipObjects()) { // on gtk, menu shortcuts remain enabled even if the menu item is disabled
                m_mapView->flipObjects(vm::direction::up);
            }
        }

#if 0
        void MapFrame::OnUpdateUI(wxUpdateUIEvent& event) {
		    // FIXME: implement

            const ActionManager& actionManager = ActionManager::instance();

            switch (event.GetId()) {

                case wxID_UNDO: {
                    const ActionMenuItem* item = actionManager.findMenuItem(wxID_UNDO);
                    ensure(item != nullptr, "item is null");
                    if (canUndo()) {
                        event.Enable(true);
                        const auto textEdit = findFocusedTextCtrl() != nullptr;
                        const auto name = textEdit ? "" : m_document->lastCommandName();
                        event.SetText(item->menuString(name, m_mapView->viewportHasFocus()));
                    } else {
                        event.Enable(false);
                        event.SetText(item->menuString("", m_mapView->viewportHasFocus()));
                    }
                    break;
                }
                case wxID_REDO: {
                    const ActionMenuItem* item = actionManager.findMenuItem(wxID_REDO);
                    if (canRedo()) {
                        event.Enable(true);
                        const auto textEdit = findFocusedTextCtrl() != nullptr;
                        const auto name = textEdit ? "" : m_document->nextCommandName();
                        event.SetText(item->menuString(name, m_mapView->viewportHasFocus()));
                    } else {
                        event.Enable(false);
                        event.SetText(item->menuString("", m_mapView->viewportHasFocus()));
                    }
                    break;
                }

                default:
                    event.Enable(event.GetId() >= CommandIds::Menu::FileRecentDocuments && event.GetId() < CommandIds::Menu::FileRecentDocuments + 10);
                    break;
            }
        }
#endif

        void MapFrame::OnToolBarSetGridSize(const int index) {
            m_document->grid().setSize(gridSizeForIndex(index));
        }

        void MapFrame::onFocusChange(QWidget* old, QWidget* now) {
            updateOtherActions();
		}

        bool MapFrame::canUnloadPointFile() const {
            return m_document->isPointFileLoaded();
        }

        bool MapFrame::canReloadPointFile() const {
            return m_document->canReloadPointFile();
        }

        bool MapFrame::canUnloadPortalFile() const {
            return m_document->isPortalFileLoaded();
        }

        bool MapFrame::canReloadPortalFile() const {
            return m_document->canReloadPortalFile();
        }

        bool MapFrame::canUndo() const {
            // FIXME:
            auto textCtrl = nullptr;//findFocusedTextCtrl();
            if (textCtrl != nullptr) {
                return true; // textCtrl->CanUndo();
            } else {
                return m_document->canUndoLastCommand();
            }
        }

        void MapFrame::undo() {
            assert(canUndo());

            // FIXME:
            auto textCtrl = nullptr;//findFocusedTextCtrl();
            if (textCtrl != nullptr) {
                //textCtrl->Undo();
            } else {
                // FIXME:
                if (!m_mapView->cancelMouseDrag() /* && !m_inspector->cancelMouseDrag()*/) {
                    m_document->undoLastCommand();
                }
            }
        }

        bool MapFrame::canRedo() const {
            // FIXME:
            auto textCtrl = nullptr; //findFocusedTextCtrl();
            if (textCtrl != nullptr) {
                return true; // textCtrl->CanRedo();
            } else {
                return m_document->canRedoNextCommand();
            }
        }

        void MapFrame::redo() {
            assert(canRedo());

            // FIXME:
            auto textCtrl = nullptr; //findFocusedTextCtrl();
            if (textCtrl != nullptr) {
                //textCtrl->Redo();
            } else {
                m_document->redoNextCommand();
            }
        }

#if 0
        wxTextCtrl* MapFrame::findFocusedTextCtrl() const {
		    return nullptr;
		    // FIXME:
//            return dynamic_cast<wxTextCtrl*>(FindFocus());
        }
#endif

        bool MapFrame::canCut() const {
            return m_document->hasSelectedNodes() && !m_mapView->anyToolActive();
        }

        bool MapFrame::canCopy() const {
            return m_document->hasSelectedNodes() || m_document->hasSelectedBrushFaces();
        }

        /**
         * This is relatively expensive so only call it when the clipboard changes or e.g. the user tries to paste.
         */
        bool MapFrame::canPaste() const {
            if (!m_mapView->isCurrent())
                return false;

            QClipboard *clipboard = QApplication::clipboard();
            return !clipboard->text().isEmpty();
        }

        bool MapFrame::canDelete() const {
            if (m_mapView->clipToolActive())
                return m_mapView->clipTool()->canRemoveLastPoint();
            else if (m_mapView->vertexToolActive())
                return m_mapView->vertexTool()->canRemoveSelection();
            else if (m_mapView->edgeToolActive())
                return m_mapView->edgeTool()->canRemoveSelection();
            else if (m_mapView->faceToolActive())
                return m_mapView->faceTool()->canRemoveSelection();
            else
                return canCut();
        }

        bool MapFrame::canDuplicate() const {
            return m_document->hasSelectedNodes();
        }

        bool MapFrame::canSelectSiblings() const {
            return canChangeSelection() && m_document->hasSelectedNodes();
        }

        bool MapFrame::canSelectByBrush() const {
            return canChangeSelection() && m_document->selectedNodes().hasOnlyBrushes();
        }

        bool MapFrame::canSelectTall() const {
            return canChangeSelection() && m_document->selectedNodes().hasOnlyBrushes() && m_mapView->canSelectTall();
        }

        bool MapFrame::canSelect() const {
            return canChangeSelection();
        }

        bool MapFrame::canDeselect() const {
            return canChangeSelection() && m_document->hasSelectedNodes();
        }

        bool MapFrame::canChangeSelection() const {
            return m_document->editorContext().canChangeSelection();
        }

        bool MapFrame::canGroup() const {
            return m_document->hasSelectedNodes() && !m_mapView->anyToolActive();
        }

        bool MapFrame::canUngroup() const {
            return m_document->selectedNodes().hasOnlyGroups() && !m_mapView->anyToolActive();
        }

        bool MapFrame::canHide() const {
            return m_document->hasSelectedNodes();
        }

        bool MapFrame::canIsolate() const {
            return m_document->hasSelectedNodes();
        }

        bool MapFrame::canDoCsgConvexMerge() const {
            return (m_document->hasSelectedBrushFaces() && m_document->selectedBrushFaces().size() > 1) ||
                   (m_document->selectedNodes().hasOnlyBrushes() && m_document->selectedNodes().brushCount() > 1) ||
                   (m_mapView->vertexToolActive() && m_mapView->vertexTool()->canDoCsgConvexMerge()) ||
                   (m_mapView->edgeToolActive() && m_mapView->edgeTool()->canDoCsgConvexMerge()) ||
                   (m_mapView->faceToolActive() && m_mapView->faceTool()->canDoCsgConvexMerge());
        }

        bool MapFrame::canDoCsgSubtract() const {
            return m_document->selectedNodes().hasOnlyBrushes() && m_document->selectedNodes().brushCount() >= 1;
        }

        bool MapFrame::canDoCsgIntersect() const {
            return m_document->selectedNodes().hasOnlyBrushes() && m_document->selectedNodes().brushCount() > 1;
        }

        bool MapFrame::canDoCsgHollow() const {
            return m_document->selectedNodes().hasOnlyBrushes() && m_document->selectedNodes().brushCount() >= 1;
        }

        bool MapFrame::canSnapVertices() const {
            return m_document->selectedNodes().hasOnlyBrushes();
        }

        bool MapFrame::canDecGridSize() const {
            return m_document->grid().size() > Grid::MinSize;
        }

        bool MapFrame::canIncGridSize() const {
            return m_document->grid().size() < Grid::MaxSize;
        }

        bool MapFrame::canMoveCameraToNextPoint() const {
            return m_mapView->canMoveCameraToNextTracePoint();
        }

        bool MapFrame::canMoveCameraToPreviousPoint() const {
            return m_mapView->canMoveCameraToPreviousTracePoint();
        }

        bool MapFrame::canFocusCamera() const {
            return m_document->hasSelectedNodes();
        }

        bool MapFrame::canCompile() const {
            return m_document->persistent();
        }

        bool MapFrame::canLaunch() const {
            return m_document->persistent();
        }

#if 0
        void MapFrame::OnClose(wxCloseEvent& event) {
		    // FIXME: implement

            if (!IsBeingDeleted()) {
                if (m_compilationDialog != nullptr && !m_compilationDialog->Close()) {
                    event.Veto();
                } else {
                    ensure(m_frameManager != nullptr, "frameManager is null");
                    if (event.CanVeto() && !confirmOrDiscardChanges())
                        event.Veto();
                    else
                        m_frameManager->removeAndDestroyFrame(this);
                }
            }
        }
<<<<<<< HEAD
#endif
        void MapFrame::OnAutosaveTimer() {
            m_autosaver->triggerAutosave(logger());
=======

        void MapFrame::OnAutosaveTimer(wxTimerEvent& event) {
            if (IsBeingDeleted()) return;

            m_autosaver->triggerAutosave(*logger());
>>>>>>> 75b0029e
        }
        
        int MapFrame::indexForGridSize(const int gridSize) {
            return gridSize - Grid::MinSize;
        }
        
        int MapFrame::gridSizeForIndex(const int index) {
            const int size = index + Grid::MinSize;
            assert(size <= Grid::MaxSize);
            assert(size >= Grid::MinSize);
            return size;
        }
    }
}<|MERGE_RESOLUTION|>--- conflicted
+++ resolved
@@ -2318,17 +2318,9 @@
                 }
             }
         }
-<<<<<<< HEAD
 #endif
         void MapFrame::OnAutosaveTimer() {
-            m_autosaver->triggerAutosave(logger());
-=======
-
-        void MapFrame::OnAutosaveTimer(wxTimerEvent& event) {
-            if (IsBeingDeleted()) return;
-
             m_autosaver->triggerAutosave(*logger());
->>>>>>> 75b0029e
         }
         
         int MapFrame::indexForGridSize(const int gridSize) {
