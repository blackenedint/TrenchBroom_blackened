--- conflicted
+++ resolved
@@ -50,13 +50,9 @@
         }
 
         void RotateObjectsTool::updateToolPageAxis(const RotateObjectsHandle::HitArea area) {
-<<<<<<< HEAD
             // FIXME:
 #if 0
-            if (area == RotateObjectsHandle::HitArea_XAxis) {
-=======
             if (area == RotateObjectsHandle::HitArea::HitArea_XAxis) {
->>>>>>> 7e2f077a
                 m_toolPage->setAxis(vm::axis::x);
             } else if (area == RotateObjectsHandle::HitArea::HitArea_YAxis) {
                 m_toolPage->setAxis(vm::axis::y);
