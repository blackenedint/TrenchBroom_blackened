--- conflicted
+++ resolved
@@ -62,13 +62,8 @@
             unbindObservers();
 
             // we must destroy our children before we destroy our resources because they might still use them in their destructors
-<<<<<<< HEAD
             delete m_mapView;
-            
-=======
-            DestroyChildren();
-
->>>>>>> 25625af4
+
             delete m_toolBox;
             m_toolBox = nullptr;
 
@@ -107,7 +102,6 @@
                     break;
             }
 
-<<<<<<< HEAD
             // FIXME: not sure about this, delete it before the widget that's deleted at the top of this function? Reuse layout?
             // delete the old sizer first
             if (layout() != nullptr) {
@@ -119,18 +113,8 @@
             layout->setContentsMargins(0, 0, 0, 0);
             layout->addWidget(m_mapView, 0, 0, 1, 1);
             setLayout(layout);
-            
+
             m_mapView->setFocus();
-=======
-            SetSizer(nullptr); // delete the old sizer first
-            wxSizer* sizer = new wxBoxSizer(wxVERTICAL);
-            sizer->Add(m_mapViewBar, 0, wxEXPAND);
-            sizer->Add(m_mapView, 1, wxEXPAND);
-            SetSizer(sizer);
-            Layout();
-
-            m_mapView->SetFocus();
->>>>>>> 25625af4
         }
 
         bool SwitchableMapViewContainer::anyToolActive() const {
