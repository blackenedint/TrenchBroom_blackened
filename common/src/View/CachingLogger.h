/*
 Copyright (C) 2010-2017 Kristian Duske
 
 This file is part of TrenchBroom.
 
 TrenchBroom is free software: you can redistribute it and/or modify
 it under the terms of the GNU General Public License as published by
 the Free Software Foundation, either version 3 of the License, or
 (at your option) any later version.
 
 TrenchBroom is distributed in the hope that it will be useful,
 but WITHOUT ANY WARRANTY; without even the implied warranty of
 MERCHANTABILITY or FITNESS FOR A PARTICULAR PURPOSE.  See the
 GNU General Public License for more details.
 
 You should have received a copy of the GNU General Public License
 along with TrenchBroom. If not, see <http://www.gnu.org/licenses/>.
 */

#ifndef TrenchBroom_CachingLogger
#define TrenchBroom_CachingLogger

#include "StringUtils.h"
#include "Logger.h"

#include <vector>

#include <QString>

namespace TrenchBroom {
    namespace View {
        class CachingLogger : public Logger {
        private:
            struct Message {
            public:
                LogLevel level;
                QString str;
                
<<<<<<< HEAD
                Message(const LogLevel i_level, const QString& i_str);
=======
                Message(LogLevel i_level, const wxString& i_str);
>>>>>>> 09a5c4d1
            };
            
            using MessageList = std::vector<Message>;
            
            MessageList m_cachedMessages;
            Logger* m_logger;
        public:
            CachingLogger();
            
            void setParentLogger(Logger* logger);
        private:
            void doLog(LogLevel level, const String& message) override;
            void doLog(LogLevel level, const QString& message) override;
        };
    }
}

#endif /* defined(TrenchBroom_CachingLogger) */<|MERGE_RESOLUTION|>--- conflicted
+++ resolved
@@ -36,11 +36,7 @@
                 LogLevel level;
                 QString str;
                 
-<<<<<<< HEAD
-                Message(const LogLevel i_level, const QString& i_str);
-=======
-                Message(LogLevel i_level, const wxString& i_str);
->>>>>>> 09a5c4d1
+                Message(LogLevel i_level, const QString& i_str);
             };
             
             using MessageList = std::vector<Message>;
