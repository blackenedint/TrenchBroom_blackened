--- conflicted
+++ resolved
@@ -38,11 +38,6 @@
         m_edges.push_back(edge);
     }
 
-    void shift() {
-        assert(!m_edges.empty());
-        std::rotate(m_edges.begin(), m_edges.begin() + 1, m_edges.end());
-    }
-    
     void shift() {
         assert(!m_edges.empty());
         std::rotate(m_edges.begin(), m_edges.begin() + 1, m_edges.end());
@@ -437,7 +432,7 @@
 template <typename T, typename FP, typename VP>
 typename Polyhedron<T,FP,VP>::Face* Polyhedron<T,FP,VP>::weaveCap(const Seam& seam, Callback& callback) {
     assert(seam.size() >= 3);
-    
+
     HalfEdgeList boundary;
     typename Seam::const_iterator it, end;
     for (it = seam.begin(), end = seam.end(); it != end; ++it) {
@@ -449,7 +444,7 @@
         boundary.append(boundaryEdge, 1);
         currentEdge->setSecondEdge(boundaryEdge);
     }
-    
+
     Face* face = new Face(boundary);
     callback.faceWasCreated(face);
     m_faces.append(face, 1);
@@ -473,12 +468,7 @@
     
     typename Seam::const_iterator it = seam.begin();
     while (it != seam.end()) {
-<<<<<<< HEAD
-        Edge* edge = *it;
-        ++it;
-=======
         Edge* edge = *it++;
->>>>>>> 78cf7aba
         
         assert(!edge->fullySpecified());
         Vertex* v1 = edge->secondVertex();
@@ -488,21 +478,6 @@
         HalfEdge* h2 = new HalfEdge(v1);
         HalfEdge* h3 = new HalfEdge(v2);
         HalfEdge* h = h3;
-<<<<<<< HEAD
-        
-        HalfEdgeList boundary;
-        boundary.append(h1, 1);
-        boundary.append(h2, 1);
-        boundary.append(h3, 1);
-        edge->setSecondEdge(h2);
-        
-        if (it != seam.end()) {
-            assertResult(setPlanePoints(plane, top->position(), v2->position(), v1->position()));
-            Edge* next = *it;
-            while (it != seam.end() && plane.pointStatus(next->firstVertex()->position()) == Math::PointStatus::PSInside) {
-                next->setSecondEdge(h);
-
-=======
         
         HalfEdgeList boundary;
         boundary.append(h1, 1);
@@ -517,18 +492,12 @@
             // TODO use same coplanarity check as in Face::coplanar(const Face*) const ?
             while (it != seam.end() && plane.pointStatus(next->firstVertex()->position()) == Math::PointStatus::PSInside) {
                 next->setSecondEdge(h);
-                
->>>>>>> 78cf7aba
+
                 Vertex* v = next->firstVertex();
                 h = new HalfEdge(v);
                 boundary.append(h, 1);
                 
-<<<<<<< HEAD
-                ++it;
-                next = *it;
-=======
                 next = *++it;
->>>>>>> 78cf7aba
             }
         }
         
@@ -574,19 +543,6 @@
         
         seam.shift();
     }
-<<<<<<< HEAD
-    
-    return false;
-}
-
-template <typename T, typename FP, typename VP>
-typename Polyhedron<T,FP,VP>::Face* Polyhedron<T,FP,VP>::createCapTriangle(HalfEdge* h1, HalfEdge* h2, HalfEdge* h3, Callback& callback) const {
-    HalfEdgeList boundary;
-    boundary.append(h1, 1);
-    boundary.append(h2, 1);
-    boundary.append(h3, 1);
-=======
->>>>>>> 78cf7aba
     
     return false;
 }
