--- conflicted
+++ resolved
@@ -23,17 +23,6 @@
 
 #include <wx/stdpaths.h>
 
-<<<<<<< HEAD
-=======
-#if defined __APPLE__
-#include "CoreFoundation/CoreFoundation.h"
-#elif defined _WIN32
-#include <Windows.h>
-#elif defined __WXGTK20__
-#include <unistd.h>
-#endif
-
->>>>>>> 5da53f96
 namespace TrenchBroom {
     namespace IO {
         namespace SystemPaths {
