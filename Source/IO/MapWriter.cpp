--- conflicted
+++ resolved
@@ -38,20 +38,16 @@
         size_t MapWriter::writeFace(Model::Face& face, const size_t lineNumber, FILE* stream) {
             const String textureName = Utility::isBlank(face.textureName()) ? Model::Texture::Empty : face.textureName();
 
-            const Vec3f p1 = face.point(0).corrected();
-            const Vec3f p2 = face.point(1).corrected();
-            const Vec3f p3 = face.point(2).corrected();
-            
             std::fprintf(stream, FaceFormat.c_str(),
-                    p1.x(),
-                    p1.y(),
-                    p1.z(),
-                    p2.x(),
-                    p2.y(),
-                    p2.z(),
-                    p3.x(),
-                    p3.y(),
-                    p3.z(),
+                    face.point(0).x,
+                    face.point(0).y,
+                    face.point(0).z,
+                    face.point(1).x,
+                    face.point(1).y,
+                    face.point(1).z,
+                    face.point(2).x,
+                    face.point(2).y,
+                    face.point(2).z,
                     textureName.c_str(),
                     face.xOffset(),
                     face.yOffset(),
@@ -105,29 +101,21 @@
 
         void MapWriter::writeFace(const Model::Face& face, std::ostream& stream) {
             const String textureName = Utility::isBlank(face.textureName()) ? Model::Texture::Empty : face.textureName();
-<<<<<<< HEAD
-
-            const Vec3f p1 = face.point(0).corrected();
-            const Vec3f p2 = face.point(1).corrected();
-            const Vec3f p3 = face.point(2).corrected();
-
-=======
-            
->>>>>>> e21092f6
+            
             stream.precision(FloatPrecision);
             stream <<
             "( " <<
-            p1.x() << " " <<
-            p1.y() << " " <<
-            p1.z() <<
+            face.point(0).x << " " <<
+            face.point(0).y << " " <<
+            face.point(0).z <<
             " ) ( "         <<
-            p2.x() << " " <<
-            p2.y() << " " <<
-            p2.z() <<
+            face.point(1).x << " " <<
+            face.point(1).y << " " <<
+            face.point(1).z <<
             " ) ( "         <<
-            p3.x() << " " <<
-            p3.y() << " " <<
-            p3.z() <<
+            face.point(2).x << " " <<
+            face.point(2).y << " " <<
+            face.point(2).z <<
             " ) ";
 
             stream.precision(6);
