#version 120

/*
 Copyright (C) 2010-2017 Kristian Duske
 
 This file is part of TrenchBroom.
 
 TrenchBroom is free software: you can redistribute it and/or modify
 it under the terms of the GNU General Public License as published by
 the Free Software Foundation, either version 3 of the License, or
 (at your option) any later version.
 
 TrenchBroom is distributed in the hope that it will be useful,
 but WITHOUT ANY WARRANTY; without even the implied warranty of
 MERCHANTABILITY or FITNESS FOR A PARTICULAR PURPOSE.  See the
 GNU General Public License for more details.
 
 You should have received a copy of the GNU General Public License
 along with TrenchBroom. If not, see <http://www.gnu.org/licenses/>.
 */

float getSoftStripes(float value, float gridSize, float stripeSize) {
    float mainVal = value * gridSize;
    float filterWidth = fwidth(value);
    float edge = filterWidth * gridSize * 2.0;
    
    // major line shading, currently set to place a major line every 64 units
    float mValue = 1.0 / (64.0 * gridSize);
    float triMajor = abs(2.0 * fract(mainVal * mValue) - 1.0);
    float isMajor = step(1.0 - mValue, triMajor);
    
    float outIntensity = isMajor * 0.7 + 0.85; // tweak intensities here
    float sSize = stripeSize;
    
    float triangle = abs(2.0 * fract(mainVal) - 1.0);
    return smoothstep(sSize - edge, sSize + edge, triangle) * outIntensity;
}

/**
 * Draws two overlaid grids
 * 
 * @param inCoords fragment coordinates (TODO: document units)
 * @param gridRatio the reciprocal of the first grid size, e.g. (1/16) for a 16 unit grid
 * @param gridRatio2 the reciprocal of the second grid size, e.g. (1/16) for a 16 unit grid
 * @param lineWidth the line width (TODO: document units)
 * @param gridBlend the fraction of the two grids to draw, between 0 and 1, 
 *                  where 0.0 means 100% of grid one, and 1.0 means 100% of grid two.
 */
float gridLinesSoft(vec2 inCoords, float gridRatio, float gridRatio2, float lineWidth, float gridBlend) {
    float stripeRatio = lineWidth * gridRatio;
    float stripeRatio2 = lineWidth * gridRatio2;
    float stripeSize = 1.0 - stripeRatio;
    float stripeSize2 = 1.0 - stripeRatio2;
    
    float theGrid, nextGrid;
    
    theGrid = getSoftStripes(inCoords.x, gridRatio, stripeSize);
    theGrid = max(theGrid, getSoftStripes(inCoords.y, gridRatio, stripeSize));
    nextGrid = getSoftStripes(inCoords.x, gridRatio2, stripeSize2);
    nextGrid = max(nextGrid, getSoftStripes(inCoords.y, gridRatio2, stripeSize2));
    
    theGrid = mix(theGrid, nextGrid, gridBlend);
    
    return theGrid * 0.5;
}

<<<<<<< HEAD
float grid(vec3 coords, vec3 normal, float gridSize, float blendFactor, float lineWidthFactor) {
    float lineWidth = (gridSize < 1 ? (1.0 / 32.0)
                       : (gridSize < 4 ? 0.25 : 0.5)) * lineWidthFactor;
=======
/**
 * Given a valid grid size, returns the next larger one.
 */
float gridNextLarger(float size) {
    return 2.0 * size;
}
>>>>>>> ba764895

/**
 * Given any size, finds the next smaller size that is a proper grid size.
 * Returns the input unmodified if it's already a grid size.
 */
float gridFloor(float size) {
    return exp2(floor(log2(size)));
}

/*
 * Computes the grid for the current fragment with the given parameters.
 *
 * @param coords the coordinates of the fragment in world space (same units as gridSize)
 * @param normal the normal vector of the fragment
 * @param gridSize the actual size of the grid (e.g. 16, 32, 64, etc.)
 * @param minGridSize the minimal grid size to render (to fade out smaller grids to prevent moire etc.)
 * @param lineWidthFactor a factor for the line width of the grid
 *
 * @return opacity of the grid line to draw on this fragment, in [0..1]
 */
float grid(vec3 coords, vec3 normal, float gridSize, float minGridSize, float lineWidthFactor) {
    float lineWidth = (gridSize < 1.0 ? (1.0 / 32.0)
                       : (gridSize < 4.0 ? 0.25 : 0.5)) * lineWidthFactor;

    // magic number to make the grid fade sooner, preventing aliasing
    float minGridSizeToRender = minGridSize * 2.0;

    float baseGridSize = gridFloor(minGridSizeToRender);
    if (gridSize > baseGridSize) {
        baseGridSize = gridSize;
    }
    float nextGridSize = gridNextLarger(baseGridSize);
    
    // This is 0 if we want to render just baseGridSize, and 1 if we want to fully render at nextGridSize
    float gridBlend = smoothstep(baseGridSize, nextGridSize, minGridSizeToRender);

    float gridRatio = 1.0 / baseGridSize;
    float gridRatio2 = 1.0 / nextGridSize;
    
    vec2 baseCoords; // coordinates used for overlay creation
    
    if (abs(normal.x) > abs(normal.y)) {
        if (abs(normal.x) > abs(normal.z))
            baseCoords = coords.yz;
        else
            baseCoords = coords.xy;
    } else if (abs(normal.y) > abs(normal.z)) {
        baseCoords = coords.xz;
    } else {
        baseCoords = coords.xy;
    }

    return gridLinesSoft(baseCoords, gridRatio, gridRatio2, lineWidth, gridBlend);
}<|MERGE_RESOLUTION|>--- conflicted
+++ resolved
@@ -64,18 +64,12 @@
     return theGrid * 0.5;
 }
 
-<<<<<<< HEAD
-float grid(vec3 coords, vec3 normal, float gridSize, float blendFactor, float lineWidthFactor) {
-    float lineWidth = (gridSize < 1 ? (1.0 / 32.0)
-                       : (gridSize < 4 ? 0.25 : 0.5)) * lineWidthFactor;
-=======
 /**
  * Given a valid grid size, returns the next larger one.
  */
 float gridNextLarger(float size) {
     return 2.0 * size;
 }
->>>>>>> ba764895
 
 /**
  * Given any size, finds the next smaller size that is a proper grid size.
